<template>

  <div v-if="nodes.length" class="details-edit-view">
    <VForm ref="form" v-model="valid" :lazy-validation="newContent">
      <!-- File upload and preview section -->
      <template v-if="oneSelected && allResources && !allExercises">
        <FileUpload
          v-if="oneSelected && allResources && !allExercises"
          :key="firstNode.id"
          :nodeId="firstNode.id"
        />
        <VDivider />
      </template>

      <!-- Basic information + audience -->
      <VLayout row wrap class="section">
        <VFlex v-if="oneSelected" xs12 sm6 lg7>
          <h1 class="subheading">
            {{ $tr('basicInfoHeader') }}
          </h1>
          <!-- Title -->
          <VTextField
            ref="title"
            v-model="title"
            :counter="200"
            maxlength="200"
            :rules="titleRules"
            :label="$tr('titleLabel')"
            autofocus
            required
<<<<<<< HEAD
=======
            box
            :readonly="viewOnly"
>>>>>>> 21d63629
          />
          <!-- Description -->
          <VTextarea
            ref="description"
            v-model="description"
            :label="$tr('descriptionLabel')"
            :counter="400"
            autoGrow
<<<<<<< HEAD
=======
            box
            :readonly="viewOnly"
>>>>>>> 21d63629
          />
        </VFlex>
        <VSpacer v-if="oneSelected" />
        <VFlex xs12 sm5 lg4 xl3>
          <h1 class="subheading">
            {{ $tr('audienceHeader') }}
          </h1>
          <!-- Language -->
          <LanguageDropdown
            ref="language"
            v-model="language"
            class="mb-2"
            :hint="languageHint"
            :placeholder="getPlaceholder('language')"
            clearable
          />

          <!-- Visibility -->
          <VisibilityDropdown
            v-if="allResources"
            ref="role_visibility"
            v-model="role"
            :placeholder="getPlaceholder('role_visibility')"
            :required="isUnique(role)"
          />
        </VFlex>
        <VFlex xs12>
          <!-- Tags -->
          <VCombobox
            ref="tags"
            v-model="contentTags"
            class="tagbox"
            :items="tags"
            :searchInput.sync="tagText"
            chips
            box
            :label="$tr('tagsLabel')"
            multiple
            deletableChips
            hideSelected
            maxlength="30"
            autoSelectFirst
          >
            <template v-slot:no-data>
              <VListTile v-if="tagText && tagText.trim()">
                <VListTileContent>
                  <VListTileTitle>
                    {{ $tr('noTagsFoundText', {text: tagText.trim()}) }}
                  </VListTileTitle>
                </VListTileContent>
              </VListTile>
            </template>
          </VCombobox>
        </VFlex>
      </VLayout>


      <!-- Source + thumbnail -->
      <VLayout row wrap class="section">
        <template v-if="allResources">
          <VFlex xs12>
            <VDivider />
          </VFlex>
          <VFlex xs12 sm6 class="auth-section">
            <h1 class="subheading">
              {{ $tr('sourceHeader') }}
            </h1>
            <p v-if="disableAuthEdits" class="grey--text">
              {{ $tr('detectedImportText') }}
            </p>
            <p v-if="oneSelected && importUrl">
              <ActionLink
                :href="importUrl"
                target="_blank"
                :text="$tr('importedFromButtonText', {channel: importChannelName})"
              />
            </p>

            <!-- Author -->
            <VCombobox
              ref="author"
              v-model="author"
              :items="authors"
              :label="$tr('authorLabel')"
              :readonly="disableAuthEdits"
              maxlength="200"
              box
              autoSelectFirst
              :placeholder="getPlaceholder('author')"
            >
              <template v-slot:append-outer>
                <HelpTooltip :text="$tr('authorToolTip')" top />
              </template>
            </VCombobox>

            <!-- Provider -->
            <VCombobox
              ref="provider"
              v-model="provider"
              :items="providers"
              :label="$tr('providerLabel')"
              :readonly="disableAuthEdits"
              maxlength="200"
              :placeholder="getPlaceholder('provider')"
              autoSelectFirst
              box
            >
              <template v-slot:append-outer>
                <HelpTooltip :text="$tr('providerToolTip')" top />
              </template>
            </VCombobox>

            <!-- Aggregator -->
            <VCombobox
              ref="aggregator"
              v-model="aggregator"
              :items="aggregators"
              :label="$tr('aggregatorLabel')"
              :readonly="disableAuthEdits"
              maxlength="200"
              autoSelectFirst
              :placeholder="getPlaceholder('aggregator')"
              box
            >
              <template v-slot:append-outer>
                <HelpTooltip :text="$tr('aggregatorToolTip')" top />
              </template>
            </VCombobox>

            <!-- License -->
            <LicenseDropdown
              ref="license"
              v-model="licenseItem"
              :required="isUnique(license) && isUnique(license_description) && !disableAuthEdits"
              :readonly="disableAuthEdits"
              :placeholder="getPlaceholder('license')"
              :descriptionPlaceholder="getPlaceholder('license_description')"
            />

            <!-- Copyright Holder -->
            <VCombobox
              v-if="copyrightHolderRequired"
              ref="copyright_holder"
              v-model="copyright_holder"
              :items="copyrightHolders"
              :label="$tr('copyrightHolderLabel')"
              maxlength="200"
              :required="isUnique(copyright_holder) && !disableAuthEdits"
              :rules="copyrightHolderRules"
              :placeholder="getPlaceholder('copyright_holder')"
              autoSelectFirst
<<<<<<< HEAD
              :readonly="disableAuthEdits"
=======
              :readonly="viewOnly || disableAuthEdits"
              box
>>>>>>> 21d63629
            />
          </VFlex>
          <VSpacer />
        </template>

        <VFlex v-if="oneSelected" xs12 sm5 lg4 xl3>
          <h1 class="subheading">
            {{ $tr('thumbnailHeader') }}
          </h1>
          <!-- Thumbnail -->
          <div style="width:250px;">
            <ContentNodeThumbnail
              v-model="thumbnail"
              :nodeId="firstNode.id"
              :encoding="thumbnailEncoding"
              @encoded="setEncoding"
            />
          </div>
        </VFlex>
      </VLayout>

      <!-- Assessment options -->
      <VLayout v-if="allExercises" row wrap class="section">
        <VFlex xs12>
          <VDivider />
        </VFlex>
        <VFlex xs12>
          <h1 class="subheading">
            {{ $tr('assessmentHeader') }}
          </h1>

          <!-- Mastery -->
          <MasteryDropdown
            v-if="extra_fields"
            ref="mastery_model"
            v-model="masteryModelItem"
            :placeholder="getPlaceholder('mastery_model')"
            :required="isUnique(mastery_model)"
            :mPlaceholder="getPlaceholder('m')"
            :mRequired="isUnique(m)"
            :nPlaceholder="getPlaceholder('n')"
            :nRequired="isUnique(n)"
          />

          <!-- Randomize question order -->
          <VCheckbox
            ref="randomize"
            v-model="randomizeOrder"
            :label="$tr('randomizeQuestionLabel')"
            :indeterminate="!isUnique(randomizeOrder)"
            color="primary"
            hide-details
          />
        </VFlex>
      </VLayout>

      <!-- Subtitles -->
      <VLayout v-if="videoSelected" row wrap class="section">
        <VFlex xs12>
          <VDivider />
        </VFlex>
        <VFlex xs12 md8 lg7>
          <SubtitlesList :nodeId="firstNode.id" />
        </VFlex>
      </VLayout>
    </VForm>
  </div>

</template>

<script>

  import difference from 'lodash/difference';
  import intersection from 'lodash/intersection';
  import uniq from 'lodash/uniq';
  import { mapGetters, mapActions } from 'vuex';
  import ContentNodeThumbnail from '../../views/files/thumbnails/ContentNodeThumbnail';
  import FileUpload from '../../views/files/FileUpload';
  import SubtitlesList from '../../views/files/supplementaryLists/SubtitlesList';
  import Licenses from 'shared/leUtils/Licenses';
  import LanguageDropdown from 'shared/views/LanguageDropdown';
  import HelpTooltip from 'shared/views/HelpTooltip';
  import LicenseDropdown from 'shared/views/LicenseDropdown';
  import MasteryDropdown from 'shared/views/MasteryDropdown';
  import VisibilityDropdown from 'shared/views/VisibilityDropdown';

  // Define an object to act as the place holder for non unique values.
  const nonUniqueValue = {};
  nonUniqueValue.toString = () => '';

  function getValueFromResults(results) {
    if (results.length === 0) {
      return null;
    } else if (results.length === 1) {
      return results[0];
    } else {
      return nonUniqueValue;
    }
  }

  function generateGetterSetter(key) {
    return {
      get() {
        return this.getValueFromNodes(key);
      },
      set(value) {
        this.update({ [key]: value });
      },
    };
  }

  function generateExtraFieldsGetterSetter(key) {
    return {
      get() {
        return this.getExtraFieldsValueFromNodes(key);
      },
      set(value) {
        this.updateExtraFields({ [key]: value });
      },
    };
  }

  export default {
    name: 'DetailsTabView',
    components: {
      LanguageDropdown,
      HelpTooltip,
      LicenseDropdown,
      MasteryDropdown,
      VisibilityDropdown,
      FileUpload,
      SubtitlesList,
      ContentNodeThumbnail,
    },
    props: {
      nodeIds: {
        type: Array,
        default: () => [],
      },
    },
    data() {
      return {
        tagText: null,
        valid: true,
      };
    },
    computed: {
      ...mapGetters('contentNode', [
        'getContentNodes',
        'authors',
        'providers',
        'aggregators',
        'copyrightHolders',
        'tags',
      ]),
      ...mapGetters('currentChannel', ['currentChannel']),
      ...mapGetters('file', ['getContentNodeFiles']),
      nodes() {
        return this.getContentNodes(this.nodeIds);
      },
      firstNode() {
        return this.nodes.length ? this.nodes[0] : null;
      },
      allExercises() {
        return this.nodes.every(node => node.kind === 'exercise');
      },
      allResources() {
        return !this.nodes.some(node => node.kind === 'topic');
      },

      /* FORM FIELDS */
      title: generateGetterSetter('title'),
      description: generateGetterSetter('description'),
      randomizeOrder: generateExtraFieldsGetterSetter('randomize'),
      author: generateGetterSetter('author'),
      provider: generateGetterSetter('provider'),
      aggregator: generateGetterSetter('aggregator'),
      copyright_holder: generateGetterSetter('copyright_holder'),
      contentTags: {
        get() {
          return intersection(...this.nodes.map(node => node.tags));
        },
        set(newValue, oldValue) {
          // If selecting a tag, clear the text field
          if (newValue.length > oldValue.length) {
            this.tagText = null;
            this.addTags(difference(newValue, oldValue));
          } else {
            this.removeTags(difference(oldValue, newValue));
          }
        },
      },
      role: generateGetterSetter('role_visibility'),
      language: generateGetterSetter('language'),
      mastery_model() {
        return this.getExtraFieldsValueFromNodes('mastery_model');
      },
      m() {
        return this.getExtraFieldsValueFromNodes('m');
      },
      n() {
        return this.getExtraFieldsValueFromNodes('n');
      },
      masteryModelItem: {
        get() {
          return {
            mastery_model: this.mastery_model,
            m: this.m,
            n: this.n,
          };
        },
        set(value) {
          this.updateExtraFields(value);
        },
      },
      license() {
        return this.getValueFromNodes('license');
      },
      license_description() {
        return this.getValueFromNodes('license_description');
      },
      licenseItem: {
        get() {
          return {
            license: this.license,
            license_description: this.license_description,
          };
        },
        set(value) {
          this.update(value);
        },
      },
      extra_fields() {
        return this.getValueFromNodes('extra_fields');
      },
      thumbnail: {
        get() {
          return this.nodeFiles.find(f => f.preset.thumbnail);
        },
        set(file) {
          file ? this.createFile(file) : this.deleteFile(this.thumbnail);
        },
      },
      thumbnailEncoding: generateGetterSetter('thumbnail_encoding'),

      /* COMPUTED PROPS */
      disableAuthEdits() {
        return this.nodes.some(node => node.freeze_authoring_data);
      },
      oneSelected() {
        return this.nodes.length === 1;
      },
      languageHint() {
        let topLevel = this.nodes.some(node => node.parent === this.currentChannel.main_tree);
        return topLevel ? this.$tr('languageChannelHelpText') : this.$tr('languageHelpText');
      },
      copyrightHolderRequired() {
        // Needs to appear when any of the selected licenses require a copyright holder
        return this.nodes.some(
          node => Licenses.has(node.license) && Licenses.get(node.license).copyright_holder_required
        );
      },
      importUrl() {
        if (
          this.firstNode &&
          this.firstNode.original_source_node_id &&
          this.firstNode.node_id !== this.firstNode.original_source_node_id
        ) {
          return (
            this.firstNode &&
            window.Urls.channel(this.firstNode.original_channel_id) +
              '/' +
              this.firstNode.original_source_node_id
          );
        }
        return null;
      },
      importChannelName() {
        return this.firstNode && this.firstNode.original_channel_name;
      },
      titleRules() {
        return [v => !!v || this.$tr('titleValidationMessage')];
      },
      copyrightHolderRules() {
        return [
          v =>
            this.disableAuthEdits ||
            !this.isUnique(this.copyright_holder) ||
            Boolean(v) ||
            this.$tr('copyrightHolderValidationMessage'),
        ];
      },
      nodeFiles() {
        return (this.firstNode && this.getContentNodeFiles(this.firstNode.id)) || [];
      },
      videoSelected() {
        return this.oneSelected && this.firstNode.kind === 'video';
      },
      newContent() {
        return !this.nodes.some(n => n.isNew);
      },
    },
    watch: {
      nodes: {
        deep: true,
        handler() {
          // Handles both when loading a node and when making a change
          this.$nextTick(this.handleValidation);
        },
      },
    },
    mounted() {
      this.$nextTick(this.handleValidation);
    },
    methods: {
      ...mapActions('contentNode', ['updateContentNodes', 'addTags', 'removeTags']),
      ...mapActions('file', ['createFile', 'deleteFile']),
      update(payload) {
        this.updateContentNodes({ ids: this.nodeIds, ...payload });
      },
      updateExtraFields(payload) {
        this.updateContentNodes({ ids: this.nodeIds, extra_fields: payload });
      },
      addTags(tags) {
        this.addTags({ ids: this.nodeIds, tags });
      },
      removeTags(tags) {
        this.removeTags({ ids: this.nodeIds, tags });
      },
      isUnique(value) {
        return value !== nonUniqueValue;
      },
      getValueFromNodes(key) {
        let results = uniq(this.nodes.map(node => node[key]));
        return getValueFromResults(results);
      },
      getExtraFieldsValueFromNodes(key) {
        let results = uniq(this.nodes.map(node => node.extra_fields[key]));
        return getValueFromResults(results);
      },
      getPlaceholder(field) {
        // Should only show if multiple nodes are selected with different
        // values for the field (e.g. if author field is different on the selected nodes)
        return this.oneSelected || this.isUnique(this[field])
          ? ''
          : this.$tr('variedFieldPlaceholder');
      },
      handleValidation() {
        if (this.$refs.form) {
          !this.newContent ? this.$refs.form.resetValidation() : this.$refs.form.validate();
        }
      },
      setEncoding(encoding) {
        this.thumbnailEncoding = encoding;
      },
    },
    $trs: {
      basicInfoHeader: 'Basic information',
      audienceHeader: 'Audience',
      sourceHeader: 'Source',
      assessmentHeader: 'Assessment options',
      thumbnailHeader: 'Thumbnail',
      titleLabel: 'Title',
      titleValidationMessage: 'Title is required',
      languageHelpText: 'Leave blank to default to topic language',
      languageChannelHelpText: 'Leave blank to default to channel language',
      importedFromButtonText: 'Imported from {channel}',
      detectedImportText: 'Read-only: content has been imported with view-only permission',
      authorLabel: 'Author',
      authorToolTip: 'Person or organization who created this content',
      providerLabel: 'Provider',
      providerToolTip: 'Organization that commissioned or is distributing the content',
      aggregatorLabel: 'Aggregator',
      aggregatorToolTip:
        'Website or org hosting the content collection but not necessarily the creator or copyright holder',
      copyrightHolderLabel: 'Copyright Holder',
      copyrightHolderValidationMessage: 'Copyright holder is required',
      descriptionLabel: 'Description',
      tagsLabel: 'Tags',
      variedFieldPlaceholder: '---',
      noTagsFoundText: 'No results matching "{text}". Press \'enter\'to create a new tag',
      randomizeQuestionLabel: 'Randomize question order for learners',
    },
  };

</script>

<style lang="less" scoped>

  @space-between-sections: 64px;

  /deep/ a,
  /deep/ a:hover {
    color: inherit;
    text-decoration: none;
  }

  /deep/ .error--text {
    font-weight: bold;
  }

  .details-edit-view {
    padding: 10px;

    /deep/ .subheading {
      margin-bottom: 8px;
      font-weight: bold;
    }
    .section .flex {
      margin: 24px 0 !important;
    }
    .auth-section {
      /deep/ .v-autocomplete {
        /deep/ .v-input__append-inner {
          visibility: hidden;
        }
      }
    }

    .v-form {
      margin-top: 30px;
      .tagbox {
        /deep/ .v-select__selections {
          min-height: 0 !important;
        }
        /deep/ .v-chip__content {
          color: black; // Read-only tag box grays out tags
        }
      }

      /deep/ .v-input--is-readonly {
        /deep/ label {
          color: var(--v-grey-darken2) !important;
        }
        /deep/ .v-input__append-inner {
          display: none;
        }
        /deep/ .v-input__slot {
          &::before {
            border-style: dotted;
          }
          &::after {
            border: 0;
          }
        }
      }
    }
  }

</style><|MERGE_RESOLUTION|>--- conflicted
+++ resolved
@@ -28,11 +28,7 @@
             :label="$tr('titleLabel')"
             autofocus
             required
-<<<<<<< HEAD
-=======
             box
-            :readonly="viewOnly"
->>>>>>> 21d63629
           />
           <!-- Description -->
           <VTextarea
@@ -41,11 +37,7 @@
             :label="$tr('descriptionLabel')"
             :counter="400"
             autoGrow
-<<<<<<< HEAD
-=======
             box
-            :readonly="viewOnly"
->>>>>>> 21d63629
           />
         </VFlex>
         <VSpacer v-if="oneSelected" />
@@ -197,12 +189,8 @@
               :rules="copyrightHolderRules"
               :placeholder="getPlaceholder('copyright_holder')"
               autoSelectFirst
-<<<<<<< HEAD
               :readonly="disableAuthEdits"
-=======
-              :readonly="viewOnly || disableAuthEdits"
               box
->>>>>>> 21d63629
             />
           </VFlex>
           <VSpacer />
