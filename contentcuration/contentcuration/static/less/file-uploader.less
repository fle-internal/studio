@import "global-variables.less";
@import "modal-styles.less";

#file_upload_modal{
	padding:20px;
	min-height: @uploader-height;
	#file_upload_buttons{
		margin-bottom:15px;
	}
	#file_upload_list_wrapper{
		#dropzone {
			margin-top:20px;
			min-height: 400px;
			width:100%;
			margin-bottom:20px;
			.default-item{
				width:100%;
				height:400px;
				border:5px solid @blue-500;
				color:@blue-500;
				text-align: center;
				padding-top:20%;
				padding-bottom:20%;
				font-size:12pt;
			}
			.default-item:hover{
				background:rgba(187,222,251,0.4);
			}
		}
		#show_unassigned_wrapper{
			margin:0px 10px 30px 20px;

			#show_unassigned{
				width:20px;
				height:20px;
			}
			label{
				font-size:12pt;
				padding-left:5px;
			}
		}
		#file_upload_list{
			min-height:400px;
			.default-item{
				text-align: center;
				padding-top:20%;
				padding-bottom:20%;
				font-size:12pt;
			}
			.file-row{
				width:100%;
				padding: 0 25px;
				.dropzone_remove{
					display:none;
					color:@red-error-color;
					cursor:pointer;
				}
				.preview_section{
					.data-dz-thumbnail{
						width:auto;
						min-height:70px;
						display:block;
					}
					.progress_file_area{
						margin-top: 10px;
						width:100%;
						display:block;

						.file_upload_progress{
							width:90%;
							height:10px;
						}

						.progress-bar-success {
							background: @blue-200;
						}

						.upload_option{
							color: @blue-200;
						}

						.upload_cancel{
							cursor:pointer;
						}
					}
				}
				.format_section{
					.name, .error{
						overflow:hidden;
						width:100%;
					}
					.error{
						color:@red-error-color;
					}
					.name{
						font-size:14pt;
					}
					.size{
						font-size:12pt;
						color:gray;
						font-weight:normal;
						font-style:italic;
					}
					.name_content_input, .format_options_dropdown{
						padding:2px 5px;
						border:1px solid @gray-400;
					}
					.name_content_input{
						width:100%;
						margin-bottom: 10px;
						font-size:14pt;
					}
					.init_format_area{
						.init_format_name_wrapper{
							display:inline;
							.init_format_name{
								font-size:12pt;
								overflow:hidden;
								width:@uploader-width * 0.26;
							}
						}
						.init_dropdown_wrapper{
							display:inline-block;
							margin-top:-2px;
							*{
								display:inline;
							}
							.required_input{
								color:#EF2121;
								font-weight:bold;
								font-size:13pt;
							}
							.format_options_dropdown{
								width:@uploader-width * 0.2;
								font-size:11pt;
								padding:4px 2px;
								margin-right:-4px;
							}
							.save_initial_format{
								padding:6px 4px;
							}
						}
					}
				}

				.remove_from_dz{
					cursor:pointer;
					font-size:14pt;
				}
			}
		}
	}
}

.format_editor_header{
	font-size:13pt;
	font-weight:bold;
	.format_counter{
		background-color:@blue-500;
	}

	.expand_format_editor{
		font-size:10pt;
		color:@blue-500;
		cursor:pointer;
	}
	.file_size_metadata{
		font-size:10pt;
	}
}
.format_editor_list{
	margin-left:30px;
	.format_dropzone{
		width:auto;
		.file_upload_progress{
			height:10px;
			width:90%;
		}
		.progress-bar-success {
			background: @blue-200;
		}
		.upload_cancel{
			color: @blue-200;
			cursor:pointer;
		}
	}
	.format_editor_file_name_wrapper{
		display:inline;
	}
	.add_format_button{
		margin-left: -15px;
	}
	.format_editor_remove{
		cursor:pointer;
	}
	.format_editor_item{
		font-size:11pt;
		margin-bottom:5px;

		.format_editor_format_name{
			font-size: 10pt;
			font-weight:bold;
		}

		.format_editor_file_name{
			overflow:hidden;
			display:inline-block;
			width:auto;
			max-width:60%;
			cursor:pointer;
			.format_editor_selected_size{
				display:inline-block;
				margin-top:-20px;
			}
		}
		.format_editor_file_name:hover{
			font-weight:bold;
		}
		.format_editor_options_wrapper{
			width:50px;
		}

		.format_editor_selected_size{
			color:@gray-400;
		}
	}
}

.format_item{
	.thumbnail_img{
		width:130px;
		height:130px;
		object-fit: cover;
	}
<<<<<<< HEAD
=======
}


#thumbnail_modal{
	@thumbnail-modal-height: 400px;
	@thumbnail-modal-width: 600px;
	padding:10px 5px;
	overflow-y:auto;
	.modal-dialog{
		width:@thumbnail-modal-width * 0.7;
		height: @thumbnail-modal-height;

	}
	.modal-content{
		.modal-header{
			background-color:@gray-200;
		}

		#generate_thumbnail_text{
			display:none;
		}

		#thumbnail_preview{
			height:@thumbnail-modal-height * 0.7;
			overflow-y:auto;
			margin-bottom:10px;
			padding:5px;

			#thumbnail_placeholder{
				width:100%;
				height:100%;
				padding-top: 25%;
				color:@gray-400;
				font-weight:bold;
			}

			#thumbnail_preview_img{
				max-width:100%;
				max-height:100%;
			}
		}
		#thumbnail_buttons{
			padding-bottom: 20px;
		}
	}
>>>>>>> 7a71b0ca
}<|MERGE_RESOLUTION|>--- conflicted
+++ resolved
@@ -232,8 +232,6 @@
 		height:130px;
 		object-fit: cover;
 	}
-<<<<<<< HEAD
-=======
 }
 
 
@@ -279,5 +277,4 @@
 			padding-bottom: 20px;
 		}
 	}
->>>>>>> 7a71b0ca
 }