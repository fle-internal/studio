import json
import logging
import os
import re
import shutil
import hashlib
from distutils.version import LooseVersion
from django.http import Http404, HttpResponse, HttpResponseBadRequest, HttpResponseRedirect
from django.shortcuts import render, get_object_or_404, redirect, render_to_response
from django.contrib.auth.decorators import login_required
from django.conf import settings
from django.core.exceptions import ObjectDoesNotExist, SuspiciousOperation
from django.core.context_processors import csrf
from django.core.management import call_command
from django.views.decorators.csrf import csrf_exempt
from django.template.loader import render_to_string
from contentcuration.api import write_file_to_storage
<<<<<<< HEAD
from contentcuration.models import Exercise, AssessmentItem, Channel, License, FileFormat, File, FormatPreset, ContentKind, ContentNode, ContentTag, Invitation, generate_file_on_disk_name
=======
from contentcuration.models import Exercise, AssessmentItem, Channel, License, FileFormat, File, FormatPreset, ContentKind, ContentNode, ContentTag, Invitation, Language, generate_file_on_disk_name
from contentcuration import ricecooker_versions as rc
>>>>>>> 1c5b3a8e
from le_utils.constants import content_kinds
from django.db.models.functions import Concat
from django.core.files import File as DjFile
from django.db.models import Q, Value
from django.db import transaction
from rest_framework.authentication import TokenAuthentication
from rest_framework.permissions import IsAuthenticated
from rest_framework.response import Response
from rest_framework.views import APIView
from rest_framework.decorators import api_view, authentication_classes, permission_classes
from collections import namedtuple

VersionStatus = namedtuple('VersionStatus', ['version', 'status', 'message'])
VERSION_OK = VersionStatus(version=rc.VERSION_OK, status=0, message=rc.VERSION_OK_MESSAGE)
VERSION_SOFT_WARNING = VersionStatus(version=rc.VERSION_SOFT_WARNING, status=1, message=rc.VERSION_SOFT_WARNING_MESSAGE)
VERSION_HARD_WARNING = VersionStatus(version=rc.VERSION_HARD_WARNING, status=2, message=rc.VERSION_HARD_WARNING_MESSAGE)
VERSION_ERROR = VersionStatus(version=rc.VERSION_ERROR, status=3, message=rc.VERSION_ERROR_MESSAGE)

@api_view(['POST'])
@authentication_classes((TokenAuthentication,))
@permission_classes((IsAuthenticated,))
def authenticate_user_internal(request):
    """ Verify user is valid """
    logging.debug("Logging in user")
    return HttpResponse(json.dumps({'success': True, 'username':unicode(request.user)}))

@api_view(['POST'])
@authentication_classes((TokenAuthentication,))
@permission_classes((IsAuthenticated,))
def check_version(request):
    """ Get version of Ricecooker with which CC is compatible """
    logging.debug("Entering the check_version endpoint")
    version = json.loads(request.body)['version']
    status = None

    if LooseVersion(version) >= LooseVersion(VERSION_OK[0]):
        status = VERSION_OK
    elif LooseVersion(version) >= LooseVersion(VERSION_SOFT_WARNING[0]):
        status = VERSION_SOFT_WARNING
    elif LooseVersion(version) >= LooseVersion(VERSION_HARD_WARNING[0]):
        status = VERSION_HARD_WARNING
    else:
        status = VERSION_ERROR

    return HttpResponse(json.dumps({
        'success': True,
        'status':status[1],
        'message':status[2].format(version, VERSION_OK[0]),
    }))

@api_view(['POST'])
@authentication_classes((TokenAuthentication,))
@permission_classes((IsAuthenticated,))
def file_diff(request):
    """ Determine which files don't exist on server """
    logging.debug("Entering the file_diff endpoint")
    data = json.loads(request.body)
    to_return = []

    # Might want to use this once assumption that file exists is true (save on performance)
    # in_db_list = File.objects.annotate(filename=Concat('checksum', Value('.'),  'file_format')).filter(filename__in=data).values_list('filename', flat=True)
    # for f in list(set(data) - set(in_db_list)):

    # Add files that don't exist in storage
    for f in data:
        file_path = generate_file_on_disk_name(os.path.splitext(f)[0],f)
        # Add file if it doesn't already exist
        if not os.path.isfile(file_path) or os.path.getsize(file_path) == 0:
            to_return.append(f)

    return HttpResponse(json.dumps(to_return))

@api_view(['POST'])
@authentication_classes((TokenAuthentication,))
@permission_classes((IsAuthenticated,))
def api_file_upload(request):
    """ Upload a file to the storage system """
    try:
        fobj = request.FILES["file"]
        formatted_filename = write_file_to_storage(fobj, check_valid=True)

        return HttpResponse(json.dumps({
            "success": True,
        }))
    except KeyError:
        raise SuspiciousOperation("Invalid file upload request")

@api_view(['POST'])
@authentication_classes((TokenAuthentication,))
@permission_classes((IsAuthenticated,))
def api_create_channel_endpoint(request):
    """ Create the channel node """
    data = json.loads(request.body)
    try:
        channel_data = data['channel_data']

        obj = create_channel(channel_data, request.user)

        return HttpResponse(json.dumps({
            "success": True,
            "root": obj.staging_tree.pk,
            "channel_id": obj.pk,
        }))
    except KeyError:
        raise ObjectDoesNotExist("Missing attribute from data: {}".format(data))

@api_view(['POST'])
@authentication_classes((TokenAuthentication,))
@permission_classes((IsAuthenticated,))
def api_commit_channel(request):
    """ Commit the channel staging tree to the main tree """
    data = json.loads(request.body)
    try:
        channel_id = data['channel_id']

        obj = Channel.objects.get(pk=channel_id)

        old_tree = obj.previous_tree
        obj.previous_tree = obj.main_tree
        obj.main_tree = obj.staging_tree
        obj.staging_tree = None
        obj.save()

        # Delete previous tree if it already exists
        if old_tree:
            with transaction.atomic():
                with ContentNode.objects.delay_mptt_updates():
                    old_tree.delete()

        return HttpResponse(json.dumps({
            "success": True,
            "new_channel": obj.pk,
        }))
    except KeyError:
        raise ObjectDoesNotExist("Missing attribute from data: {}".format(data))

@api_view(['POST'])
@authentication_classes((TokenAuthentication,))
@permission_classes((IsAuthenticated,))
def api_add_nodes_to_tree(request):
    """ Add child nodes to a parent node """
    data = json.loads(request.body)
    try:
        content_data = data['content_data']
        parent_id = data['root_id']

        return HttpResponse(json.dumps({
            "success": True,
            "root_ids": convert_data_to_nodes(content_data, parent_id)
        }))
    except KeyError:
        raise ObjectDoesNotExist("Missing attribute from data: {}".format(data))

@api_view(['POST'])
@authentication_classes((TokenAuthentication,))
@permission_classes((IsAuthenticated,))
def api_publish_channel(request):
    logging.debug("Entering the publish_channel endpoint")
    data = json.loads(request.body)

    try:
        channel_id = data["channel_id"]
    except KeyError:
        raise ObjectDoesNotExist("Missing attribute from data: {}".format(data))

    call_command("exportchannel", channel_id)

    return HttpResponse(json.dumps({
        "success": True,
        "channel": channel_id
    }))


""" CHANNEL CREATE FUNCTIONS """
def create_channel(channel_data, user):
    """ Set up channel """
    # Set up initial channel
    channel, isNew = Channel.objects.get_or_create(id=channel_data['id'])

    # Add user as editor if channel is new or channel has no editors
    # Otherwise, check if user is an editor
    if isNew or channel.editors.count() == 0:
        channel.editors.add(user)
    elif user not in channel.editors.all():
        raise SuspiciousOperation("User is not authorized to edit this channel")

    channel.name = channel_data['name']
    channel.description = channel_data['description']
    channel.thumbnail = channel_data['thumbnail']
    channel.deleted = False
    channel.source_id = channel_data.get('source_id')
    channel.source_domain = channel_data.get('source_domain')
    channel.ricecooker_version = channel_data.get('ricecooker_version')

    old_staging_tree = channel.staging_tree
    is_published = channel.main_tree is not None and channel.main_tree.published
    # Set up initial staging tree
    channel.staging_tree = ContentNode.objects.create(
        title = channel.name,
        kind_id = content_kinds.TOPIC,
        sort_order = 0,
        published = is_published,
        content_id = channel.id,
        node_id = channel.id,
        source_id = channel.source_id,
        source_domain = channel.source_domain,
    )
    channel.staging_tree.save()
    channel.save()

    # Delete staging tree if it already exists
    if old_staging_tree and old_staging_tree != channel.main_tree:
        old_staging_tree.delete()

    return channel # Return new channel

def convert_data_to_nodes(content_data, parent_node):
    """ Parse dict and create nodes accordingly """
    try:
        root_mapping = {}
        sort_order = 1
        with transaction.atomic():
            for node_data in content_data:
                # Create the node
                new_node = create_node(node_data, parent_node, sort_order)

                # Create files associated with node
                map_files_to_node(new_node, node_data['files'])

                # Create questions associated with node
                create_exercises(new_node, node_data['questions'])
                sort_order += 1

                # Track mapping between newly created node and node id
                root_mapping.update({node_data['node_id'] : new_node.pk})
            return root_mapping
    except KeyError as e:
        raise ObjectDoesNotExist("Error creating node: {0}".format(e.message))

def create_node(node_data, parent_node, sort_order):
    """ Generate node based on node dict """
<<<<<<< HEAD
    title=node_data['title']
    node_id=node_data['node_id']
    content_id=node_data['content_id']
    description=node_data['description']
    author = node_data['author']
    kind = ContentKind.objects.get(kind=node_data['kind'])
    extra_fields = node_data['extra_fields']

=======
>>>>>>> 1c5b3a8e
    # Make sure license is valid
    license = None
    license_name = node_data['license']
    if license_name is not None:
        try:
            license = License.objects.get(license_name__iexact=license_name)
        except ObjectDoesNotExist:
            raise ObjectDoesNotExist("Invalid license found")

    return ContentNode.objects.create(
<<<<<<< HEAD
        title=title,
        kind=kind,
        node_id=node_id,
        content_id=content_id,
        description = description,
        author=author,
        license=license,
=======
        title = node_data['title'],
        kind_id = node_data['kind'],
        node_id = node_data['node_id'],
        content_id = node_data['content_id'],
        description = node_data['description'],
        author = node_data['author'],
        license = license,
        copyright_holder = node_data.get('copyright_holder') or "",
>>>>>>> 1c5b3a8e
        parent_id = parent_node,
        extra_fields = node_data['extra_fields'],
        sort_order = sort_order,
        source_id = node_data.get('source_id'),
        source_domain = node_data.get('source_domain'),
    )

def map_files_to_node(node, data):
    """ Generate files that reference the content node """
    for file_data in data:
        file_hash = file_data['filename'].split(".")

        # Determine a preset if none is given
        kind_preset = None
        if file_data['preset'] is None:
            kind_preset = FormatPreset.objects.filter(kind=node.kind, allowed_formats__extension__contains=file_hash[1], display=True).first()
        else:
            kind_preset = FormatPreset.objects.get(id=file_data['preset'])

        file_path=generate_file_on_disk_name(file_hash[0], file_data['filename'])
        if not os.path.isfile(file_path):
            raise IOError('{} not found'.format(file_path))

        file_obj = File(
            checksum=file_hash[0],
            contentnode=node,
            file_format_id=file_hash[1],
            original_filename=file_data.get('original_filename') or 'file',
            source_url=file_data.get('source_url'),
            file_size = file_data['size'],
            file_on_disk=DjFile(open(file_path, 'rb')),
            preset=kind_preset,
        )
        file_obj.save()

def map_files_to_assessment_item(question, data):
    """ Generate files that reference the content node's assessment items """
    for file_data in data:
        file_hash = file_data['filename'].split(".")
        kind_preset = FormatPreset.objects.get(id=file_data['preset'])

        file_path=generate_file_on_disk_name(file_hash[0], file_data['filename'])
        if not os.path.isfile(file_path):
            raise IOError('{} not found'.format(file_path))

        file_obj = File(
            checksum=file_hash[0],
            assessment_item=question,
            file_format_id=file_hash[1],
            original_filename=file_data.get('original_filename') or 'file',
            source_url=file_data.get('source_url'),
            file_size = file_data['size'],
            file_on_disk=DjFile(open(file_path, 'rb')),
            preset=kind_preset,
        )
        file_obj.save()

def create_exercises(node, data):
    """ Generate exercise from data """
    with transaction.atomic():
        order = 0

        for question in data:
            question_obj = AssessmentItem(
                type = question.get('type'),
                question = question.get('question'),
                hints = question.get('hints'),
                answers = question.get('answers'),
                order = order,
                contentnode = node,
                assessment_id = question.get('assessment_id'),
                raw_data = question.get('raw_data'),
                source_url=question.get('source_url'),
                randomize=question.get('randomize') or False,
            )
            order += 1
            question_obj.save()
            map_files_to_assessment_item(question_obj, question['files'])
<|MERGE_RESOLUTION|>--- conflicted
+++ resolved
@@ -15,12 +15,8 @@
 from django.views.decorators.csrf import csrf_exempt
 from django.template.loader import render_to_string
 from contentcuration.api import write_file_to_storage
-<<<<<<< HEAD
-from contentcuration.models import Exercise, AssessmentItem, Channel, License, FileFormat, File, FormatPreset, ContentKind, ContentNode, ContentTag, Invitation, generate_file_on_disk_name
-=======
 from contentcuration.models import Exercise, AssessmentItem, Channel, License, FileFormat, File, FormatPreset, ContentKind, ContentNode, ContentTag, Invitation, Language, generate_file_on_disk_name
 from contentcuration import ricecooker_versions as rc
->>>>>>> 1c5b3a8e
 from le_utils.constants import content_kinds
 from django.db.models.functions import Concat
 from django.core.files import File as DjFile
@@ -262,17 +258,6 @@
 
 def create_node(node_data, parent_node, sort_order):
     """ Generate node based on node dict """
-<<<<<<< HEAD
-    title=node_data['title']
-    node_id=node_data['node_id']
-    content_id=node_data['content_id']
-    description=node_data['description']
-    author = node_data['author']
-    kind = ContentKind.objects.get(kind=node_data['kind'])
-    extra_fields = node_data['extra_fields']
-
-=======
->>>>>>> 1c5b3a8e
     # Make sure license is valid
     license = None
     license_name = node_data['license']
@@ -283,15 +268,6 @@
             raise ObjectDoesNotExist("Invalid license found")
 
     return ContentNode.objects.create(
-<<<<<<< HEAD
-        title=title,
-        kind=kind,
-        node_id=node_id,
-        content_id=content_id,
-        description = description,
-        author=author,
-        license=license,
-=======
         title = node_data['title'],
         kind_id = node_data['kind'],
         node_id = node_data['node_id'],
@@ -300,7 +276,6 @@
         author = node_data['author'],
         license = license,
         copyright_holder = node_data.get('copyright_holder') or "",
->>>>>>> 1c5b3a8e
         parent_id = parent_node,
         extra_fields = node_data['extra_fields'],
         sort_order = sort_order,
@@ -333,6 +308,7 @@
             file_size = file_data['size'],
             file_on_disk=DjFile(open(file_path, 'rb')),
             preset=kind_preset,
+            language_id=file_data.get('language'),
         )
         file_obj.save()
 
