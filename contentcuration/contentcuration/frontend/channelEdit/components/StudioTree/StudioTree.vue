--- conflicted
+++ resolved
@@ -77,7 +77,6 @@
                       class="px-1 caption text-truncate"
                       :class="getTitleClass(node)"
                     >
-<<<<<<< HEAD
                       <div v-if="copying" class="disabled-overlay"></div>
                       <VFlex shrink style="min-width: 28px;" class="text-xs-center">
                         <VBtn
@@ -172,99 +171,7 @@
                         </div>
                         <ContentNodeOptions :nodeId="nodeId" />
                       </ContentNodeContextMenu>
-                    </VLayout>
-                  </DraggableHandle>
-                </VFlex>
-              </template>
-            </ContextMenuCloak>
-          </template>
-        </DraggableItem>
-        <VFlex v-if="node && (root || hasContent) && !loading && !copying" xs12>
-          <VSlideYTransition>
-            <div v-show="expanded" :class="{'ml-4': !root}" class="nested-tree">
-              <StudioTree
-                v-for="child in subtopics"
-                :key="child.id"
-                :nodeId="child.id"
-                :selectedNodeId="selectedNodeId"
-                :allowEditing="allowEditing"
-                :onNodeClick="onNodeClick"
-                @selected="onDescendentSelected"
-              />
-            </div>
-          </VSlideYTransition>
-        </VFlex>
-      </VLayout>
-    </template>
-=======
-                      <VTooltip
-                        v-if="hasTitle(node) || !allowEditing || copying"
-                        bottom
-                        open-delay="500"
-                      >
-                        <template #activator="{ on }">
-                          <span
-                            :style="{color: $vuetify.theme.darkGrey}"
-                            v-on="on"
-                          >
-                            {{ getTitle(node) }}
-                          </span>
-                        </template>
-                        <span>{{ getTitle(node) }}</span>
-                      </VTooltip>
-                      <span v-else class="red--text">{{ $tr('missingTitle') }}</span>
-                    </VFlex>
-                    <VFlex v-if="canEdit && !copying" shrink>
-                      <ContentNodeValidator
-                        v-if="!node.complete || node.error_count"
-                        :node="node"
-                        hideTitleValidation
-                      />
-                      <ContentNodeChangedIcon v-else :node="node" />
-                    </VFlex>
-                    <VFlex shrink style="min-width: 20px;" class="mx-2">
-                      <TaskProgress
-                        v-if="copying"
-                        class="progress-loader"
-                        :taskId="taskId"
-                      />
-                      <VProgressCircular
-                        v-else-if="loading"
-                        indeterminate
-                        size="15"
-                        width="2"
-                      />
-                      <div v-if="allowEditing && !loading && !copying" class="topic-menu mr-2">
-                        <VMenu
-                          offset-y
-                          right
-                          data-test="editMenu"
-                        >
-                          <template #activator="{ on }">
-                            <IconButton
-                              icon="optionsVertical"
-                              :text="$tr('optionsTooltip')"
-                              v-on="on"
-                              @click.stop
-                            />
-                          </template>
-                          <ContentNodeOptions :nodeId="nodeId" />
-                        </VMenu>
-                      </div>
-                    </VFlex>
-                    <ContentNodeContextMenu
-                      v-if="allowEditing && !copying"
-                      :show="showContextMenu"
-                      :positionX="positionX"
-                      :positionY="positionY"
-                      :nodeId="nodeId"
-                      data-test="contextMenu"
-                    >
-                      <div class="caption grey--text px-3 pt-2" :class="getTitleClass(node)">
-                        {{ getTitle(node) }}
-                      </div>
-                      <ContentNodeOptions :nodeId="nodeId" />
-                    </ContentNodeContextMenu>
+                    </vflex>
                   </VLayout>
                 </DraggableHandle>
               </VFlex>
@@ -288,7 +195,6 @@
         </VSlideYTransition>
       </VFlex>
     </VLayout>
->>>>>>> 6686f088
   </DraggableCollection>
 
 </template>
