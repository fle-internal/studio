import functools
import hashlib
import json
import logging
import os
import urlparse
import uuid
import warnings
from datetime import datetime

import pytz
from django.conf import settings
from django.contrib.auth.base_user import AbstractBaseUser
from django.contrib.auth.base_user import BaseUserManager
from django.contrib.auth.models import PermissionsMixin
from django.contrib.postgres.fields import JSONField
from django.core.cache import cache
from django.core.exceptions import MultipleObjectsReturned
from django.core.exceptions import ObjectDoesNotExist
from django.core.exceptions import PermissionDenied
from django.core.files.storage import default_storage
from django.core.files.storage import FileSystemStorage
from django.core.mail import send_mail
from django.db import connection
from django.db import IntegrityError
from django.db import models
from django.db.models import Count
from django.db.models import Max
from django.db.models import Q
from django.db.models import Sum
from django.dispatch import receiver
from django.utils import timezone
from django.utils.translation import ugettext as _
from le_utils import proquint
from le_utils.constants import content_kinds
from le_utils.constants import exercises
from le_utils.constants import file_formats
from le_utils.constants import format_presets
from le_utils.constants import languages
from le_utils.constants import roles
from mptt.models import MPTTModel
from mptt.models import raise_if_unsaved
from mptt.models import TreeForeignKey
from mptt.models import TreeManager
from pg_utils import DistinctSum

from contentcuration.statistics import record_channel_stats
from contentcuration.utils.parser import load_json_string

EDIT_ACCESS = "edit"
VIEW_ACCESS = "view"

DEFAULT_CONTENT_DEFAULTS = {
    'license': None,
    'language': None,
    'author': None,
    'aggregator': None,
    'provider': None,
    'copyright_holder': None,
    'license_description': None,
    'mastery_model': exercises.NUM_CORRECT_IN_A_ROW_5,
    'm_value': 5,
    'n_value': 5,
    'auto_derive_video_thumbnail': True,
    'auto_derive_audio_thumbnail': True,
    'auto_derive_document_thumbnail': True,
    'auto_derive_html5_thumbnail': True,
    'auto_derive_exercise_thumbnail': True,
    'auto_randomize_questions': True,
}
DEFAULT_USER_PREFERENCES = json.dumps(DEFAULT_CONTENT_DEFAULTS, ensure_ascii=False)


# Added 7-31-2018. We can remove this once we are certain we have eliminated all cases
# where root nodes are getting prepended rather than appended to the tree list.
def _create_tree_space(self, target_tree_id, num_trees=1):
    """
    Creates space for a new tree by incrementing all tree ids
    greater than ``target_tree_id``.
    """

    if target_tree_id == -1:
        raise Exception("ERROR: Calling _create_tree_space with -1! Something is attempting to sort all MPTT trees root nodes!")

    self._orig_create_tree_space(target_tree_id, num_trees)


TreeManager._orig_create_tree_space = TreeManager._create_tree_space
TreeManager._create_tree_space = _create_tree_space


class UserManager(BaseUserManager):

    def create_user(self, email, first_name, last_name, password=None):
        if not email:
            raise ValueError('Email address not specified')

        new_user = self.model(
            email=self.normalize_email(email),
        )

        new_user.set_password(password)
        new_user.first_name = first_name
        new_user.last_name = last_name
        new_user.save(using=self._db)
        return new_user

    def create_superuser(self, email, first_name, last_name, password=None):
        new_user = self.create_user(email, first_name, last_name, password=password)
        new_user.is_admin = True
        new_user.save(using=self._db)
        return new_user


class User(AbstractBaseUser, PermissionsMixin):
    email = models.EmailField(max_length=100, unique=True)
    first_name = models.CharField(max_length=100)
    last_name = models.CharField(max_length=100)
    is_admin = models.BooleanField(default=False)
    is_active = models.BooleanField(_('active'), default=False,
                                    help_text=_('Designates whether this user should be treated as active.'))
    is_staff = models.BooleanField(_('staff status'), default=False,
                                   help_text=_('Designates whether the user can log into this admin site.'))
    date_joined = models.DateTimeField(_('date joined'), default=timezone.now)
    clipboard_tree = models.ForeignKey('ContentNode', null=True, blank=True, related_name='user_clipboard')
    preferences = models.TextField(default=DEFAULT_USER_PREFERENCES)
    disk_space = models.FloatField(default=524288000, help_text=_('How many bytes a user can upload'))

    information = JSONField(null=True)
    content_defaults = JSONField(default=dict)
    policies = JSONField(default=dict, null=True)

    objects = UserManager()
    USERNAME_FIELD = 'email'
    REQUIRED_FIELDS = ['first_name', 'last_name']

    def __unicode__(self):
        return self.email

    def delete(self):
        # Remove any invitations associated to this account
        self.sent_to.all().delete()
        super(User, self).delete()

    def can_edit(self, channel_id):
        channel = Channel.objects.filter(pk=channel_id).first()
        if not self.is_admin and channel and not channel.editors.filter(pk=self.pk).exists():
            raise PermissionDenied("Cannot edit content")
        return True

    def can_view(self, channel_id):
        channel = Channel.objects.filter(pk=channel_id).first()
        if not self.is_admin and channel and not channel.editors.filter(pk=self.pk).exists() and not channel.viewers.filter(pk=self.pk).exists():
            raise PermissionDenied("Cannot view content")
        return True

    def check_space(self, size, checksum):
        active_files = self.get_user_active_files()
        if checksum in active_files.values_list('checksum', flat=True):
            return True

        space = self.get_available_space(active_files=active_files)
        if space < size:
            raise PermissionDenied(_("Not enough space. Check your storage under Settings page."))

    def check_channel_space(self, channel):
        active_files = self.get_user_active_files()
        active_size = float(active_files.aggregate(used=Sum('file_size'))['used'] or 0)

        staging_tree_id = channel.staging_tree.tree_id
        channel_files = self.files.select_related('contentnode')\
                            .filter(contentnode__tree_id=staging_tree_id)\
                            .values('checksum', 'file_size')\
                            .distinct()\
                            .exclude(checksum__in=active_files.values_list('checksum', flat=True))
        staged_size = float(channel_files.aggregate(used=Sum('file_size'))['used'] or 0)

        if self.get_available_space(active_files=active_files) < (active_size + staged_size):
            raise PermissionDenied(_('Out of storage! Request more space under Settings > Storage.'))

    def check_staged_space(self, size, checksum):
        if checksum in self.staged_files.values_list('checksum', flat=True):
            return True
        space = self.get_available_staged_space()
        if space < size:
            raise PermissionDenied(_('Out of storage! Request more space under Settings > Storage.'))

    def get_available_staged_space(self):
        space_used = self.staged_files.aggregate(size=Sum("file_size"))['size'] or 0
        return float(max(self.disk_space - space_used, 0))

    def get_available_space(self, active_files=None):
        return float(max(self.disk_space - self.get_space_used(active_files=active_files), 0))

    def get_user_active_trees(self):
        return self.editable_channels.exclude(deleted=True)\
            .values_list('main_tree__tree_id', flat=True)

    def get_user_active_files(self):
        active_trees = self.get_user_active_trees()
        return self.files.select_related('contentnode')\
            .filter(Q(contentnode__tree_id__in=active_trees))\
            .values('checksum', 'file_size')\
            .distinct()

    def get_space_used(self, active_files=None):
        active_files = active_files or self.get_user_active_files()
        files = active_files.aggregate(total_used=Sum('file_size'))
        return float(files['total_used'] or 0)

    def get_space_used_by_kind(self):
        active_files = self.get_user_active_files()
        files = active_files.values('preset__kind_id')\
                            .annotate(space=DistinctSum('file_size'))\
                            .order_by()

        kind_dict = {}
        for item in files:
            kind_dict[item['preset__kind_id']] = item['space']
        return kind_dict

    def email_user(self, subject, message, from_email=None, **kwargs):
        # msg = EmailMultiAlternatives(subject, message, from_email, [self.email])
        # msg.attach_alternative(kwargs["html_message"],"text/html")
        # msg.send()
        send_mail(subject, message, from_email, [self.email], **kwargs)

    def clean(self):
        super(User, self).clean()
        self.email = self.__class__.objects.normalize_email(self.email)

    def get_full_name(self):
        """
        Returns the first_name plus the last_name, with a space in between.
        """
        full_name = '%s %s' % (self.first_name, self.last_name)
        return full_name.strip()

    def get_short_name(self):
        "Returns the short name for the user."
        return self.first_name

    def save(self, *args, **kwargs):
        super(User, self).save(*args, **kwargs)
        changed = False

        if not self.content_defaults:
            self.content_defaults = DEFAULT_CONTENT_DEFAULTS
            changed = True

        if not self.clipboard_tree:
            self.clipboard_tree = ContentNode.objects.create(title=self.email + " clipboard", kind_id=content_kinds.TOPIC,
                                                             sort_order=get_next_sort_order())
            self.clipboard_tree.save()
            changed = True

        if changed:
            self.save()

    class Meta:
        verbose_name = _("User")
        verbose_name_plural = _("Users")


class UUIDField(models.CharField):

    def __init__(self, *args, **kwargs):
        kwargs['max_length'] = 32
        super(UUIDField, self).__init__(*args, **kwargs)

    def get_default(self):
        result = super(UUIDField, self).get_default()
        if isinstance(result, uuid.UUID):
            result = result.hex
        return result


def file_on_disk_name(instance, filename):
    """
    Create a name spaced file path from the File obejct's checksum property.
    This path will be used to store the content copy
    :param instance: File (content File model)
    :param filename: str
    :return: str
    """
    return generate_file_on_disk_name(instance.checksum, filename)


def generate_file_on_disk_name(checksum, filename):
    """ Separated from file_on_disk_name to allow for simple way to check if has already exists """
    h = checksum
    basename, ext = os.path.splitext(filename)
    directory = os.path.join(settings.STORAGE_ROOT, h[0], h[1])
    if not os.path.exists(directory):
        os.makedirs(directory)
    return os.path.join(directory, h + ext.lower())


def object_storage_name(instance, filename):
    """
    Create a name spaced file path from the File obejct's checksum property.
    This path will be used to store the content copy

    :param instance: File (content File model)
    :param filename: str
    :return: str
    """
    return generate_object_storage_name(instance.checksum, filename)


def generate_object_storage_name(checksum, filename):
    """ Separated from file_on_disk_name to allow for simple way to check if has already exists """
    h = checksum
    basename, ext = os.path.splitext(filename)
    # Use / instead of os.path.join as Windows makes this \\
    directory = "/".join([settings.STORAGE_ROOT, h[0], h[1]])
    return os.path.join(directory, h + ext.lower())


def generate_storage_url(filename, request=None, *args):
    """
    Generate a storage URL for the given content filename.
    """

    path = generate_object_storage_name(os.path.splitext(filename)[0], filename)

    # There are three scenarios where Studio might be run as:
    #
    # 1. In normal kubernetes, nginx will proxy for us. We'll know we're in kubernetes when the
    # environment variable RUN_MODE=k8s
    #
    # 2. In Docker Compose and bare metal runserver, we'll be running in runserver, and minio
    # will be exposed in port 9000 in the host's localhost network.

    # Note (aron): returning the true storage URL (e.g. https://storage.googleapis.com/storage/a.mp4)
    # isn't too important, because we have CDN in front of our servers, so it should be cached.
    # But change the logic here in case there is a potential for bandwidth and latency improvement.

    # Detect our current state first
    run_mode = os.getenv("RUN_MODE")

    # if we're running inside k8s, then just serve the normal /content/{storage,databases} URL,
    # and let nginx handle proper proxying.
    if run_mode == "k8s":
        url = "/content/{path}".format(
            bucket=settings.AWS_S3_BUCKET_NAME,
            path=path,
        )

    # if we're in docker-compose or in baremetal, just return the object storage URL as localhost:9000
    elif run_mode == "docker-compose" or run_mode is None:
        # generate the minio storage URL, so we can get the GET parameters that give everyone
        # access even if they don't need to log in
        params = urlparse.urlparse(default_storage.url(path)).query
        host = "localhost"
        port = 9000  # hardcoded to the default minio IP address
        url = "http://{host}:{port}/{bucket}/{path}?{params}".format(
            host=host,
            port=port,
            bucket=settings.AWS_S3_BUCKET_NAME,
            path=path,
            params=params,
        )

    return url


class FileOnDiskStorage(FileSystemStorage):
    """
    Overrider FileSystemStorage's default save method to ignore duplicated file.
    """

    def get_available_name(self, name):
        return name

    def _save(self, name, content):
        if self.exists(name):
            # if the file exists, do not call the superclasses _save method
            logging.warn('Content copy "%s" already exists!' % name)
            return name
        return super(FileOnDiskStorage, self)._save(name, content)


class ChannelResourceSize(models.Model):
    tree_id = models.IntegerField()
    resource_size = models.IntegerField()

    pg_view_name = "contentcuration_channel_resource_sizes"
    file_table = "contentcuration_file"
    node_table = "contentcuration_contentnode"

    @classmethod
    def initialize_view(cls):
        sql = 'CREATE MATERIALIZED VIEW {view} AS ' \
              'SELECT tree_id as id, tree_id, SUM("{file_table}"."file_size") AS ' \
              '"resource_size" FROM "{node}" LEFT OUTER JOIN "{file_table}" ON ' \
              '("{node}"."id" = "{file_table}"."contentnode_id") GROUP BY {node}.tree_id' \
              ' WITH DATA;'.format(view=cls.pg_view_name, file_table=cls.file_table, node=cls.node_table)
        with connection.cursor() as cursor:
            cursor.execute(sql)

    @classmethod
    def refresh_view(cls):
        sql = "REFRESH MATERIALIZED VIEW {}".format(cls.pg_view_name)
        with connection.cursor() as cursor:
            cursor.execute(sql)

    class Meta:
        managed = False
        db_table = "contentcuration_channel_resource_sizes"


class SecretToken(models.Model):
    """Tokens for channels"""
    token = models.CharField(max_length=100, unique=True)
    is_primary = models.BooleanField(default=False)

    @classmethod
    def exists(cls, token):
        """
        Return true when the token string given by string already exists.
        Returns false otherwise.
        """
        return cls.objects.filter(token=token).exists()

    @classmethod
    def generate_new_token(cls):
        """
        Creates a primary secret token for the current channel using a proquint
        string. Creates a secondary token containing the channel id.

        These tokens can be used to refer to the channel to download its content
        database.
        """
        token = proquint.generate()

        # Try 100 times to generate a unique token.
        TRIALS = 100
        for __ in range(TRIALS):
            token = proquint.generate()
            if SecretToken.exists(token):
                continue
            else:
                break
        # after TRIALS attempts and we didn't get a unique token,
        # just raise an error.
        # See https://stackoverflow.com/a/9980160 on what for-else loop does.
        else:
            raise ValueError("Cannot generate new token")

        # We found a unique token! Save it
        return token

    def set_channels(self, channels):
        channel_ids = channels.values_list('pk', flat=True)

        # Remove token from channels that aren't in list
        for channel in self.channels.exclude(pk__in=channel_ids):
            channel.secret_tokens.remove(self)

        # Add tokens to channels in list
        for channel in channels.exclude(secret_tokens__token=self.token):
            channel.secret_tokens.add(self)

    def __str__(self):
        return "{}-{}".format(self.token[:5], self.token[5:])


class Channel(models.Model):
    """ Permissions come from association with organizations """
    id = UUIDField(primary_key=True, default=uuid.uuid4)
    name = models.CharField(max_length=200, blank=True)
    description = models.CharField(max_length=400, blank=True)
    version = models.IntegerField(default=0)
    thumbnail = models.TextField(blank=True, null=True)
    thumbnail_encoding = JSONField(default=dict)
    editors = models.ManyToManyField(
        settings.AUTH_USER_MODEL,
        related_name='editable_channels',
        verbose_name=_("editors"),
        help_text=_("Users with edit rights"),
        blank=True,
    )
    viewers = models.ManyToManyField(
        settings.AUTH_USER_MODEL,
        related_name='view_only_channels',
        verbose_name=_("viewers"),
        help_text=_("Users with view only rights"),
        blank=True,
    )
    language = models.ForeignKey('Language', null=True, blank=True, related_name='channel_language')
    trash_tree = models.ForeignKey('ContentNode', null=True, blank=True, related_name='channel_trash')
    clipboard_tree = models.ForeignKey('ContentNode', null=True, blank=True, related_name='channel_clipboard')
    main_tree = models.ForeignKey('ContentNode', null=True, blank=True, related_name='channel_main')
    staging_tree = models.ForeignKey('ContentNode', null=True, blank=True, related_name='channel_staging')
    chef_tree = models.ForeignKey('ContentNode', null=True, blank=True, related_name='channel_chef')
    previous_tree = models.ForeignKey('ContentNode', null=True, blank=True, related_name='channel_previous')
    bookmarked_by = models.ManyToManyField(
        settings.AUTH_USER_MODEL,
        related_name='bookmarked_channels',
        verbose_name=_("bookmarked by"),
    )
    deleted = models.BooleanField(default=False, db_index=True)
    public = models.BooleanField(default=False, db_index=True)
    preferences = models.TextField(default=DEFAULT_USER_PREFERENCES)
    content_defaults = JSONField(default=dict)
    priority = models.IntegerField(default=0, help_text=_("Order to display public channels"))
    last_published = models.DateTimeField(blank=True, null=True)
    secret_tokens = models.ManyToManyField(
        SecretToken,
        related_name='channels',
        verbose_name=_("secret tokens"),
        blank=True,
    )

    # Fields specific to content generated by Ricecooker
    source_id = models.CharField(max_length=200, blank=True, null=True)
    source_domain = models.CharField(max_length=300, blank=True, null=True)
    ricecooker_version = models.CharField(max_length=100, blank=True, null=True)

    # Fields to calculate when channel is published
    icon_encoding = models.TextField(blank=True, null=True)
    total_resource_count = models.IntegerField(default=0)
    published_kind_count = models.TextField(blank=True, null=True)
    published_size = models.FloatField(default=0)
    included_languages = models.ManyToManyField(
        "Language",
        related_name='channels',
        verbose_name=_("languages"),
        blank=True,
    )

    @classmethod
    def get_all_channels(cls):
        return cls.objects.select_related('main_tree').prefetch_related('editors', 'viewers').distinct()

    def resource_size_key(self):
        return "{}_resource_size".format(self.pk)

    # Might be good to display resource size, but need to improve query time first

    def get_resource_size(self):
        cached_data = cache.get(self.resource_size_key())
        if cached_data:
            return cached_data
        tree_id = self.main_tree.tree_id
        files = File.objects.select_related('contentnode', 'assessment_item')\
            .filter(contentnode__tree_id=tree_id)\
            .values('checksum', 'file_size')\
            .distinct()\
            .aggregate(resource_size=Sum('file_size'))
        cache.set(self.resource_size_key(), files['resource_size'] or 0, None)
        return files['resource_size'] or 0

    def save(self, *args, **kwargs):  # noqa: C901
        original_channel = None
        if self.pk and Channel.objects.filter(pk=self.pk).exists():
            original_channel = Channel.objects.get(pk=self.pk)

        if not self.content_defaults:
            self.content_defaults = DEFAULT_CONTENT_DEFAULTS

        record_channel_stats(self, original_channel)

        # Check if original thumbnail is no longer referenced
        if original_channel and original_channel.thumbnail and 'static' not in original_channel.thumbnail:
            filename, ext = os.path.splitext(original_channel.thumbnail)
            delete_empty_file_reference(filename, ext[1:])

        if not self.main_tree:
            self.main_tree = ContentNode.objects.create(
                title=self.name,
                kind_id=content_kinds.TOPIC,
                sort_order=get_next_sort_order(),
                content_id=self.id,
                node_id=self.id,
                original_channel_id=self.id,
                source_channel_id=self.id,
            )
            self.main_tree.save()
        elif self.main_tree.title != self.name:
            self.main_tree.title = self.name
            self.main_tree.save()

        if not self.trash_tree:
            self.trash_tree = ContentNode.objects.create(
                title=self.name,
                kind_id=content_kinds.TOPIC,
                sort_order=get_next_sort_order(),
                content_id=self.id,
                node_id=self.id,
            )
            self.trash_tree.save()
        elif self.trash_tree.title != self.name:
            self.trash_tree.title = self.name
            self.trash_tree.save()

        if original_channel and not self.main_tree.changed:
            # Changing channel metadata should also mark main_tree as changed
            fields_to_check = ['description', 'language_id', 'thumbnail', 'name', 'thumbnail_encoding', 'deleted']
            self.main_tree.changed = any([f for f in fields_to_check if getattr(self, f) != getattr(original_channel, f)])

            # Delete db if channel has been deleted and mark as unpublished
            if not original_channel.deleted and self.deleted:
                self.pending_editors.all().delete()
                channel_db_url = os.path.join(settings.DB_ROOT, self.id) + ".sqlite3"
                if os.path.isfile(channel_db_url):
                    os.unlink(channel_db_url)
                    self.main_tree.published = False
            self.main_tree.save()

        super(Channel, self).save(*args, **kwargs)

    def get_thumbnail(self):
        if self.thumbnail_encoding:
            thumbnail_data = self.thumbnail_encoding
            if thumbnail_data.get("base64"):
                return thumbnail_data["base64"]

        if self.thumbnail and 'static' not in self.thumbnail:
            return generate_storage_url(self.thumbnail)

        return '/static/img/kolibri_placeholder.png'

    def get_date_modified(self):
        return self.main_tree.get_descendants(include_self=True).aggregate(last_modified=Max('modified'))['last_modified']

    def get_resource_count(self):
        return self.main_tree.get_descendants().exclude(kind_id=content_kinds.TOPIC).order_by('content_id').distinct('content_id').count()

    def get_human_token(self):
        return self.secret_tokens.get(is_primary=True)

    def get_channel_id_token(self):
        return self.secret_tokens.get(token=self.id)

    def make_token(self):
        token = self.secret_tokens.create(token=SecretToken.generate_new_token(), is_primary=True)
        self.secret_tokens.get_or_create(token=self.id)
        return token

    def make_public(self, bypass_signals=False):
        """
        Sets the current channel object to be public and viewable by anyone.

        If bypass_signals is True, update the model in such a way that we
        prevent any model signals from running due to the update.

        Returns the same channel object.
        """
        if bypass_signals:
            self.public = True     # set this attribute still, so the object will be updated
            Channel.objects.filter(id=self.id).update(public=True)
        else:
            self.public = True
            self.save()

        return self

    @classmethod
    def get_public_channels(cls, defer_nonmain_trees=False):
        """
        Get all public channels.

        If defer_nonmain_trees is True, defer the loading of all
        trees except for the main_tree."""
        if defer_nonmain_trees:
            c = (Channel.objects
                 .filter(public=True)
                 .exclude(deleted=True)
                 .select_related('main_tree')
                 .prefetch_related('editors')
                 .defer('trash_tree', 'clipboard_tree', 'staging_tree', 'chef_tree', 'previous_tree', 'viewers'))
        else:
            c = Channel.objects.filter(public=True).exclude(deleted=True)

        return c

    class Meta:
        verbose_name = _("Channel")
        verbose_name_plural = _("Channels")

        index_together = [
            ["deleted", "public"]
        ]


class ChannelSet(models.Model):
    # NOTE: this is referred to as "channel collections" on the front-end, but we need to call it
    # something else as there is already a ChannelCollection model on the front-end
    id = UUIDField(primary_key=True, default=uuid.uuid4)
    name = models.CharField(max_length=200, blank=True)
    description = models.CharField(max_length=400, blank=True)
    public = models.BooleanField(default=False, db_index=True)
    editors = models.ManyToManyField(
        settings.AUTH_USER_MODEL,
        related_name='channel_sets',
        verbose_name=_("editors"),
        help_text=_("Users with edit rights"),
        blank=True,
    )
    secret_token = models.ForeignKey('SecretToken', null=True, blank=True, related_name='channel_sets', on_delete=models.SET_NULL)

    def get_channels(self):
        if self.secret_token:
            return self.secret_token.channels.filter(deleted=False)

    def save(self, *args, **kwargs):
        super(ChannelSet, self).save(*args, **kwargs)

        if not self.secret_token:
            self.secret_token = SecretToken.objects.create(token=SecretToken.generate_new_token())
            self.save()

    def delete(self, *args, **kwargs):
        super(ChannelSet, self).delete(*args, **kwargs)

        if self.secret_token:
            self.secret_token.delete()


class ContentTag(models.Model):
    id = UUIDField(primary_key=True, default=uuid.uuid4)
    tag_name = models.CharField(max_length=30)
    channel = models.ForeignKey('Channel', related_name='tags', blank=True, null=True, db_index=True)

    def __str__(self):
        return self.tag_name

    class Meta:
        unique_together = ['tag_name', 'channel']


def delegate_manager(method):
    """
    Delegate method calls to base manager, if exists.
    """

    @functools.wraps(method)
    def wrapped(self, *args, **kwargs):
        if self._base_manager:
            return getattr(self._base_manager, method.__name__)(*args, **kwargs)
        return method(self, *args, **kwargs)

    return wrapped


class License(models.Model):
    """
    Normalize the license of ContentNode model
    """
    license_name = models.CharField(max_length=50)
    license_url = models.URLField(blank=True)
    license_description = models.TextField(blank=True)
    copyright_holder_required = models.BooleanField(default=True)
    is_custom = models.BooleanField(default=False)
    exists = models.BooleanField(
        default=False,
        verbose_name=_("license exists"),
        help_text=_("Tells whether or not a content item is licensed to share"),
    )

    def __str__(self):
        return self.license_name


def get_next_sort_order(node=None):
    # Get the next sort order under parent (roots if None)
    # Based on Kevin's findings, we want to append node as prepending causes all other root sort_orders to get incremented
    max_order = ContentNode.objects.filter(parent=node).aggregate(max_order=Max('sort_order'))['max_order'] or 0
    return max_order + 1


class ContentNode(MPTTModel, models.Model):
    """
    By default, all nodes have a title and can be used as a topic.
    """
    # The id should be the same between the content curation server and Kolibri.
    id = UUIDField(primary_key=True, default=uuid.uuid4)

    # the content_id is used for tracking a user's interaction with a piece of
    # content, in the face of possibly many copies of that content. When a user
    # interacts with a piece of content, all substantially similar pieces of
    # content should be marked as such as well. We track these "substantially
    # similar" types of content by having them have the same content_id.
    content_id = UUIDField(primary_key=False, default=uuid.uuid4, editable=False, db_index=True)
    node_id = UUIDField(primary_key=False, default=uuid.uuid4, editable=False)

    # TODO: disallow nulls once existing models have been set
    original_channel_id = UUIDField(primary_key=False, editable=False, null=True,
                                    db_index=True)  # Original channel copied from
    source_channel_id = UUIDField(primary_key=False, editable=False, null=True)  # Immediate channel copied from
    # Original node_id of node copied from (TODO: original_node_id clashes with original_node field - temporary)
    original_source_node_id = UUIDField(primary_key=False, editable=False, null=True,
                                        db_index=True)
    source_node_id = UUIDField(primary_key=False, editable=False, null=True)  # Immediate node_id of node copied from

    # Fields specific to content generated by Ricecooker
    source_id = models.CharField(max_length=200, blank=True, null=True)
    source_domain = models.CharField(max_length=300, blank=True, null=True)

    title = models.CharField(max_length=200)
    description = models.TextField(blank=True)
    kind = models.ForeignKey('ContentKind', related_name='contentnodes', db_index=True)
    license = models.ForeignKey('License', null=True, blank=True)
    license_description = models.CharField(max_length=400, null=True, blank=True)
    prerequisite = models.ManyToManyField('self', related_name='is_prerequisite_of',
                                          through='PrerequisiteContentRelationship', symmetrical=False, blank=True)
    is_related = models.ManyToManyField('self', related_name='relate_to', through='RelatedContentRelationship',
                                        symmetrical=False, blank=True)
    language = models.ForeignKey('Language', null=True, blank=True, related_name='content_language')
    parent = TreeForeignKey('self', null=True, blank=True, related_name='children', db_index=True)
    tags = models.ManyToManyField(ContentTag, symmetrical=False, related_name='tagged_content', blank=True)
    sort_order = models.FloatField(max_length=50, default=1, verbose_name=_("sort order"),
                                   help_text=_("Ascending, lowest number shown first"))
    copyright_holder = models.CharField(max_length=200, null=True, blank=True, default="",
                                        help_text=_("Organization of person who holds the essential rights"))
    cloned_source = TreeForeignKey('self', on_delete=models.SET_NULL, null=True, blank=True, related_name='clones')
    original_node = TreeForeignKey('self', on_delete=models.SET_NULL, null=True, blank=True, related_name='duplicates')
    thumbnail_encoding = models.TextField(blank=True, null=True)

    created = models.DateTimeField(auto_now_add=True, verbose_name=_("created"))
    modified = models.DateTimeField(auto_now=True, verbose_name=_("modified"))
    published = models.BooleanField(default=False)
    publishing = models.BooleanField(default=False)

    changed = models.BooleanField(default=True)
    extra_fields = models.TextField(blank=True, null=True)
    author = models.CharField(max_length=200, blank=True, default="", help_text=_("Who created this content?"),
                              null=True)
    aggregator = models.CharField(max_length=200, blank=True, default="", help_text=_("Who gathered this content together?"),
                                  null=True)
    provider = models.CharField(max_length=200, blank=True, default="", help_text=_("Who distributed this content?"),
                                null=True)

    role_visibility = models.CharField(max_length=50, choices=roles.choices, default=roles.LEARNER)
    freeze_authoring_data = models.BooleanField(default=False)

    objects = TreeManager()

    @raise_if_unsaved
    def get_root(self):
        # Only topics can be root nodes
        if not self.parent and self.kind_id != content_kinds.TOPIC:
            return self
        return super(ContentNode, self).get_root()

    def __init__(self, *args, **kwargs):
        super(ContentNode, self).__init__(*args, **kwargs)
        self._original_fields = None

    def _as_dict(self):
        return dict([(f.name, getattr(self, f.name)) for f in self._meta.local_fields if not f.rel])

    def _mark_unchanged(self):
        """
        This method sets all cached fields to current values in order to force the node into an unchanged state.
        This is a helper method for tests that let us test the behavior of marking nodes changed, as they are only
        marked as unchanged upon publish.
        Please do not use this for any production code.
        """
        if not self._original_fields:
            self.get_changed_fields()
        new_state = self._as_dict()
        for field_name in self._original_fields:
            self._original_fields[field_name] = new_state[field_name]

    def get_changed_fields(self):
        """ Returns a dictionary of all of the changed (dirty) fields """
        new_state = self._as_dict()
        # In Django 1.11, _as_dict() can trigger a refresh_from_db is called from __init__, so just load it on
        # first call here instead. We may want to whitelist what fields to check in the future
        if not self._original_fields:
            self._original_fields = ContentNode.objects.get(pk=self.pk)._as_dict()
            # don't include the changed (dirty) field in the list of fields we check to see if the object is dirty
            del self._original_fields['changed']
            del self._original_fields['modified']
            del self._original_fields['publishing']

        return dict([(key, value) for key, value in self._original_fields.iteritems() if value != new_state[key]])

    def get_tree_data(self, levels=float('inf')):
        """
        Returns `levels`-deep tree information starting at current node.
        Args:
          levels (int): depth of tree hierarchy to return
        Returns:
          tree (dict): starting with self, with children list containing either
                       the just the children's `node_id`s or full recusive tree.
        """
        if self.kind_id == content_kinds.TOPIC:
            node_data = {
                "title": self.title,
                "kind": self.kind_id,
                "node_id": self.node_id,
                "studio_id": self.id,
            }
            children = self.children.all()
            if levels > 0:
                node_data["children"] = [c.get_tree_data(levels=levels-1) for c in children]
            return node_data
        elif self.kind_id == content_kinds.EXERCISE:
            return {
                "title": self.title,
                "kind": self.kind_id,
                "count": self.assessment_items.count(),
                "node_id": self.node_id,
                "studio_id": self.id,
            }
        else:
            return {
                "title": self.title,
                "kind": self.kind_id,
                "file_size": self.files.values('file_size').aggregate(size=Sum('file_size'))['size'],
                "node_id": self.node_id,
                "studio_id": self.id,
            }

    def get_original_node(self):
        original_node = self.original_node or self
        if self.original_channel_id and self.original_source_node_id:
            original_tree_id = Channel.objects.select_related("main_tree").get(pk=self.original_channel_id).main_tree.tree_id
            original_node = ContentNode.objects.filter(tree_id=original_tree_id, node_id=self.original_source_node_id).first() or \
                ContentNode.objects.filter(tree_id=original_tree_id, content_id=self.content_id).first() or self
        return original_node

    def get_associated_presets(self):
        key = "associated_presets_{}".format(self.kind_id)
        cached_data = cache.get(key)
        if cached_data:
            return cached_data
        presets = FormatPreset.objects.filter(kind=self.kind).values()
        cache.set(key, presets, None)
        return presets

    def get_prerequisites(self):
        prerequisite_mapping = {}
        prerequisites = self.prerequisite.all()
        prereqlist = list(prerequisites)
        for prereq in prerequisites:
            prlist, prereqmapping = prereq.get_prerequisites()
            prerequisite_mapping.update({prereq.pk: prereqmapping})
            prereqlist.extend(prlist)
        return prereqlist, prerequisite_mapping

    def get_postrequisites(self):
        postrequisite_mapping = {}
        postrequisites = self.is_prerequisite_of.all()
        postreqlist = list(postrequisites)
        for postreq in postrequisites:
            prlist, postreqmapping = postreq.get_postrequisites()
            postrequisite_mapping.update({postreq.pk: postreqmapping})
            postreqlist.extend(prlist)
        return postreqlist, postrequisite_mapping

    def get_channel(self):
        try:
            root = self.get_root()
            if not root:
                return None
            return Channel.objects.filter(Q(main_tree=root) | Q(chef_tree=root) | Q(trash_tree=root) | Q(staging_tree=root) | Q(previous_tree=root)).first()
        except (ObjectDoesNotExist, MultipleObjectsReturned, AttributeError):
            return None

    def get_thumbnail(self):
        # Problems with json.loads, so use ast.literal_eval to get dict
        if self.thumbnail_encoding:
            thumbnail_data = load_json_string(self.thumbnail_encoding)
            if thumbnail_data.get("base64"):
                return thumbnail_data["base64"]

        thumbnail = self.files.filter(preset__thumbnail=True).first()
        if thumbnail:
            return generate_storage_url(str(thumbnail))

        return "/".join([settings.STATIC_URL.rstrip("/"), "img", "{}_placeholder.png".format(self.kind_id)])

    @classmethod
    def get_nodes_with_title(cls, title, limit_to_children_of=None):
        """
        Returns all ContentNodes with a given title. If limit_to_children_of
        is passed in with an id, only look at all the children of the node with that id.
        """
        if limit_to_children_of:
            root = cls.objects.get(id=limit_to_children_of)
            return root.get_descendants().filter(title=title)
        else:
            return cls.objects.filter(title=title)

    def get_details(self):
        """
        Returns information about the node and its children, including total size, languages, files, etc.

        :return: A dictionary with detailed statistics and information about the node.
        """
        descendants = self.get_descendants().prefetch_related('children', 'files', 'tags') \
            .select_related('license', 'language')
        channel = self.get_channel()

        # Get resources
        resources = descendants.exclude(kind=content_kinds.TOPIC)

        # Get all copyright holders, authors, aggregators, and providers and split into lists
        creators = resources.values_list('copyright_holder', 'author', 'aggregator', 'provider')
        split_lst = zip(*creators)
        copyright_holders = filter(bool, set(split_lst[0])) if len(split_lst) > 0 else []
        authors = filter(bool, set(split_lst[1])) if len(split_lst) > 1 else []
        aggregators = filter(bool, set(split_lst[2])) if len(split_lst) > 2 else []
        providers = filter(bool, set(split_lst[3])) if len(split_lst) > 3 else []

        # Get sample pathway by getting longest path
        # Using resources.aggregate adds a lot of time, use values that have already been fetched
        max_level = max(resources.values_list('level', flat=True).distinct() or [0])
        deepest_node = resources.filter(level=max_level).first()
        pathway = list(deepest_node.get_ancestors()
                       .exclude(parent=None)
                       .values('title', 'node_id', 'kind_id')
                       ) if deepest_node else []
        sample_nodes = [
            {
                "node_id": n.node_id,
                "title": n.title,
                "description": n.description,
                "thumbnail": n.get_thumbnail(),
            } for n in deepest_node.get_siblings(include_self=True)[0:4]
        ] if deepest_node else []

        # Get list of channels nodes were originally imported from (omitting the current channel)
        channel_id = channel and channel.id
        originals = resources.values("original_channel_id") \
            .annotate(count=Count("original_channel_id")) \
            .order_by("original_channel_id")
        originals = {c['original_channel_id']: c['count'] for c in originals}
        original_channels = Channel.objects.exclude(pk=channel_id) \
            .filter(pk__in=[k for k, v in originals.items()], deleted=False)
        original_channels = [{
            "id": c.id,
            "name": "{}{}".format(c.name, _(" (Original)") if channel_id == c.id else ""),
            "thumbnail": c.get_thumbnail(),
            "count": originals[c.id]
        } for c in original_channels]

        # Get tags from channel
        tags = list(ContentTag.objects.filter(tagged_content__pk__in=descendants.values_list('pk', flat=True))
                    .values('tag_name')
                    .annotate(count=Count('tag_name'))
                    .order_by('tag_name'))

        # Get resource variables
        resource_count = resources.count() or 0
        resource_size = resources.values('files__checksum', 'files__file_size').distinct().aggregate(
            resource_size=Sum('files__file_size'))['resource_size'] or 0

        languages = list(set(descendants.exclude(language=None).values_list('language__native_name', flat=True)))
        accessible_languages = resources.filter(files__preset_id=format_presets.VIDEO_SUBTITLE) \
            .values_list('files__language_id', flat=True)
        accessible_languages = list(
            Language.objects.filter(id__in=accessible_languages).distinct().values_list('native_name', flat=True))

        licenses = list(set(resources.exclude(license=None).values_list('license__license_name', flat=True)))
        kind_count = list(resources.values('kind_id').annotate(count=Count('kind_id')).order_by('kind_id'))

        # Add "For Educators" booleans
        for_educators = {
            "coach_content": resources.filter(role_visibility=roles.COACH).exists(),
            "exercises": resources.filter(kind_id=content_kinds.EXERCISE).exists(),
        }

        # Serialize data
        data = {
            "last_update": pytz.utc.localize(datetime.now()).strftime(settings.DATE_TIME_FORMAT),
            "resource_count": resource_count,
            "resource_size": resource_size,
            "includes": for_educators,
            "kind_count": kind_count,
            "languages": languages,
            "accessible_languages": accessible_languages,
            "licenses": licenses,
            "tags": tags,
            "copyright_holders": copyright_holders,
            "authors": authors,
            "aggregators": aggregators,
            "providers": providers,
            "sample_pathway": pathway,
            "original_channels": original_channels,
            "sample_nodes": sample_nodes,
        }

        # Set cache with latest data
        cache.set("details_{}".format(self.node_id), json.dumps(data), None)
        return data

    def save(self, *args, **kwargs):  # noqa: C901

        channel_id = None
        if kwargs.get('request'):
            request = kwargs.pop('request')
            channel = self.get_channel()
            request.user.can_edit(channel and channel.pk)
            if channel:
                channel_id = channel.pk

        self.changed = self.changed or len(self.get_changed_fields()) > 0

        # Detect if node has been moved to another tree (if the original parent has not already been marked as changed, mark as changed)
        # Necessary if nodes get deleted/moved to clipboard- user needs to be able to publish "changed" nodes
        if self.pk and ContentNode.objects.filter(pk=self.pk, parent__changed=False).exclude(parent_id=self.parent_id).exists():
            original = ContentNode.objects.get(pk=self.pk)
            original.parent.changed = True
            original.parent.save()

        if self.original_node is None:
            self.original_node = self
        if self.cloned_source is None:
            self.cloned_source = self

        # Getting the channel is an expensive call, so warn about it so that we can reduce the number of cases in which
        # we need to do this.
        if not channel_id and (not self.original_channel_id or not self.source_channel_id):
            warnings.warn("Determining node's channel is an expensive operation. Please set original_channel_id and "
                          "source_channel_id to the parent's values when creating child nodes.", stacklevel=2)

            channel = (self.parent and self.parent.get_channel()) or self.get_channel()
            if channel:
                channel_id = channel.pk
            if self.original_channel_id is None:
                self.original_channel_id = channel_id
            if self.source_channel_id is None:
                self.source_channel_id = channel_id

        if self.original_source_node_id is None:
            self.original_source_node_id = self.node_id
        if self.source_node_id is None:
            self.source_node_id = self.node_id

        super(ContentNode, self).save(*args, **kwargs)

        try:
            # During saving for fixtures, this fails to find the root node
            root = self.get_root()
            if self.is_prerequisite_of.exists() and (root.channel_trash.exists() or root.user_clipboard.exists()):
                PrerequisiteContentRelationship.objects.filter(Q(prerequisite_id=self.id) | Q(target_node_id=self.id)).delete()
        except (ContentNode.DoesNotExist, MultipleObjectsReturned) as e:
            logging.warn(str(e))

    class MPTTMeta:
        order_insertion_by = ['sort_order']

    class Meta:
        verbose_name = _("Topic")
        verbose_name_plural = _("Topics")
        # Do not allow two nodes with the same name on the same level
        # unique_together = ('parent', 'title')


class ContentKind(models.Model):
    kind = models.CharField(primary_key=True, max_length=200, choices=content_kinds.choices)

    def __str__(self):
        return self.kind


class FileFormat(models.Model):
    extension = models.CharField(primary_key=True, max_length=40, choices=file_formats.choices)
    mimetype = models.CharField(max_length=200, blank=True)

    def __str__(self):
        return self.extension


class FormatPreset(models.Model):
    id = models.CharField(primary_key=True, max_length=150, choices=format_presets.choices)
    readable_name = models.CharField(max_length=400)
    multi_language = models.BooleanField(default=False)
    supplementary = models.BooleanField(default=False)
    thumbnail = models.BooleanField(default=False)
    subtitle = models.BooleanField(default=False)
    display = models.BooleanField(default=True)  # Render on client side
    order = models.IntegerField(default=0)
    kind = models.ForeignKey(ContentKind, related_name='format_presets', null=True)
    allowed_formats = models.ManyToManyField(FileFormat, blank=True)

    def __str__(self):
        return self.id

    @classmethod
    def guess_format_preset(cls, filename):
        """
        Guess the format preset of a filename based on its extension.

        Return None if format is unknown.
        """

        _, ext = os.path.splitext(filename)
        ext = ext.lstrip(".")
        f = FormatPreset.objects.filter(
            allowed_formats__extension=ext,
            display=True
        )
        return f.first()

    @classmethod
    def get_preset(cls, preset_name):
        """
        Get the FormatPreset object with that exact name.

        Returns None if that format preset is not found.
        """
        try:
            return FormatPreset.objects.get(id=preset_name)
        except FormatPreset.DoesNotExist:
            return None


class Language(models.Model):
    id = models.CharField(max_length=14, primary_key=True)
    lang_code = models.CharField(max_length=3, db_index=True)
    lang_subcode = models.CharField(max_length=10, db_index=True, blank=True, null=True)
    readable_name = models.CharField(max_length=100, blank=True)
    native_name = models.CharField(max_length=100, blank=True)
    lang_direction = models.CharField(max_length=3, choices=languages.LANGUAGE_DIRECTIONS, default=languages.LANGUAGE_DIRECTIONS[0][0])

    def ietf_name(self):
        return "{code}-{subcode}".format(code=self.lang_code,
                                         subcode=self.lang_subcode) if self.lang_subcode else self.lang_code

    def __str__(self):
        return self.ietf_name()


class AssessmentItem(models.Model):
    type = models.CharField(max_length=50, default="multiplechoice")
    question = models.TextField(blank=True)
    hints = models.TextField(default="[]")
    answers = models.TextField(default="[]")
    order = models.IntegerField(default=1)
    contentnode = models.ForeignKey('ContentNode', related_name="assessment_items", blank=True, null=True,
                                    db_index=True)
    assessment_id = UUIDField(primary_key=False, default=uuid.uuid4, editable=False)
    raw_data = models.TextField(blank=True)
    source_url = models.CharField(max_length=400, blank=True, null=True)
    randomize = models.BooleanField(default=False)
    deleted = models.BooleanField(default=False)


class SlideshowSlide(models.Model):
    contentnode = models.ForeignKey('ContentNode', related_name="slideshow_slides", blank=True, null=True,
                                    db_index=True)
<<<<<<< HEAD
    sort_order = models.IntegerField(default=1)
=======
    sort_order = models.FloatField(default=1.0)
>>>>>>> d4c0bda8
    metadata = JSONField(default={})


class StagedFile(models.Model):
    """
    Keeps track of files uploaded through Ricecooker to avoid user going over disk quota limit
    """
    checksum = models.CharField(max_length=400, blank=True, db_index=True)
    file_size = models.IntegerField(blank=True, null=True)
    uploaded_by = models.ForeignKey(User, related_name='staged_files', blank=True, null=True)


class File(models.Model):
    """
    The bottom layer of the contentDB schema, defines the basic building brick for content.
    Things it can represent are, for example, mp4, avi, mov, html, css, jpeg, pdf, mp3...
    """
    id = UUIDField(primary_key=True, default=uuid.uuid4)
    checksum = models.CharField(max_length=400, blank=True, db_index=True)
    file_size = models.IntegerField(blank=True, null=True)
    file_on_disk = models.FileField(upload_to=object_storage_name, storage=default_storage, max_length=500,
                                    blank=True)
    contentnode = models.ForeignKey(ContentNode, related_name='files', blank=True, null=True, db_index=True)
    assessment_item = models.ForeignKey(AssessmentItem, related_name='files', blank=True, null=True, db_index=True)
    slideshow_slide = models.ForeignKey(SlideshowSlide, related_name='files', blank=True, null=True, db_index=True)
    file_format = models.ForeignKey(FileFormat, related_name='files', blank=True, null=True, db_index=True)
    preset = models.ForeignKey(FormatPreset, related_name='files', blank=True, null=True, db_index=True)
    language = models.ForeignKey(Language, related_name='files', blank=True, null=True)
    original_filename = models.CharField(max_length=255, blank=True)
    source_url = models.CharField(max_length=400, blank=True, null=True)
    uploaded_by = models.ForeignKey(User, related_name='files', blank=True, null=True)

    class Admin:
        pass

    def __str__(self):
        return '{checksum}{extension}'.format(checksum=self.checksum, extension='.' + self.file_format.extension)

    def filename(self):
        """
        Returns just the filename of the File in storage, without the path

        e.g. abcd.mp4
        """
        # TODO(aron): write tests for this

        return os.path.basename(self.file_on_disk.name)

    def save(self, *args, **kwargs):
        """
        Overrider the default save method.
        If the file_on_disk FileField gets passed a content copy:
            1. generate the MD5 from the content copy
            2. fill the other fields accordingly
        """
        if self.file_on_disk:  # if file_on_disk is supplied, hash out the file
            if self.checksum is None or self.checksum == "":
                md5 = hashlib.md5()
                for chunk in self.file_on_disk.chunks():
                    md5.update(chunk)

                self.checksum = md5.hexdigest()
            if not self.file_size:
                self.file_size = self.file_on_disk.size
            if not self.file_format_id:
                ext = os.path.splitext(self.file_on_disk.name)[1].lstrip('.')
                if ext in dict(file_formats.choices).keys():
                    self.file_format_id = ext
                else:
                    raise ValueError("Files of type `{}` are not supported.".format(ext))

        super(File, self).save(*args, **kwargs)


@receiver(models.signals.post_delete, sender=File)
def auto_delete_file_on_delete(sender, instance, **kwargs):
    """
    Deletes file from filesystem if no other File objects are referencing the same file on disk
    when corresponding `File` object is deleted.
    Be careful! we don't know if this will work when perform bash delete on File obejcts.
    """
    delete_empty_file_reference(instance.checksum, instance.file_format.extension)


def delete_empty_file_reference(checksum, extension):
    filename = checksum + '.' + extension
    if not File.objects.filter(checksum=checksum).exists() and not Channel.objects.filter(thumbnail=filename).exists():
        file_on_disk_path = generate_file_on_disk_name(checksum, filename)
        if os.path.isfile(file_on_disk_path):
            os.remove(file_on_disk_path)


class PrerequisiteContentRelationship(models.Model):
    """
    Predefine the prerequisite relationship between two ContentNode objects.
    """
    target_node = models.ForeignKey(ContentNode, related_name='%(app_label)s_%(class)s_target_node')
    prerequisite = models.ForeignKey(ContentNode, related_name='%(app_label)s_%(class)s_prerequisite')

    class Meta:
        unique_together = ['target_node', 'prerequisite']

    def clean(self, *args, **kwargs):
        # self reference exception
        if self.target_node == self.prerequisite:
            raise IntegrityError('Cannot self reference as prerequisite.')
        # immediate cyclic exception
        elif PrerequisiteContentRelationship.objects.using(self._state.db) \
                .filter(target_node=self.prerequisite, prerequisite=self.target_node):
            raise IntegrityError(
                'Note: Prerequisite relationship is directional! %s and %s cannot be prerequisite of each other!'
                % (self.target_node, self.prerequisite))
        # distant cyclic exception
        # elif <this is a nice to have exception, may implement in the future when the priority raises.>
        #     raise Exception('Note: Prerequisite relationship is acyclic! %s and %s forms a closed loop!' % (self.target_node, self.prerequisite))
        super(PrerequisiteContentRelationship, self).clean(*args, **kwargs)

    def save(self, *args, **kwargs):
        self.full_clean()
        super(PrerequisiteContentRelationship, self).save(*args, **kwargs)

    def __unicode__(self):
        return u'%s' % (self.pk)


class RelatedContentRelationship(models.Model):
    """
    Predefine the related relationship between two ContentNode objects.
    """
    contentnode_1 = models.ForeignKey(ContentNode, related_name='%(app_label)s_%(class)s_1')
    contentnode_2 = models.ForeignKey(ContentNode, related_name='%(app_label)s_%(class)s_2')

    class Meta:
        unique_together = ['contentnode_1', 'contentnode_2']

    def save(self, *args, **kwargs):
        # self reference exception
        if self.contentnode_1 == self.contentnode_2:
            raise IntegrityError('Cannot self reference as related.')
        # handle immediate cyclic
        elif RelatedContentRelationship.objects.using(self._state.db) \
                .filter(contentnode_1=self.contentnode_2, contentnode_2=self.contentnode_1):
            return  # silently cancel the save
        super(RelatedContentRelationship, self).save(*args, **kwargs)


class Exercise(models.Model):
    contentnode = models.ForeignKey('ContentNode', related_name="exercise", null=True)
    mastery_model = models.CharField(max_length=200, default=exercises.DO_ALL, choices=exercises.MASTERY_MODELS)


class Invitation(models.Model):
    """ Invitation to edit channel """
    id = UUIDField(primary_key=True, default=uuid.uuid4)
    invited = models.ForeignKey(settings.AUTH_USER_MODEL, on_delete=models.SET_NULL, null=True, related_name='sent_to')
    share_mode = models.CharField(max_length=50, default=EDIT_ACCESS)
    email = models.EmailField(max_length=100, null=True)
    sender = models.ForeignKey(settings.AUTH_USER_MODEL, on_delete=models.SET_NULL, related_name='sent_by', null=True)
    channel = models.ForeignKey('Channel', on_delete=models.SET_NULL, null=True, related_name='pending_editors')
    first_name = models.CharField(max_length=100, default='Guest')
    last_name = models.CharField(max_length=100, blank=True, null=True)

    class Meta:
        verbose_name = _("Invitation")
        verbose_name_plural = _("Invitations")


class Task(models.Model):
    """Asynchronous tasks"""
    task_id = UUIDField(db_index=True, default=uuid.uuid4)  # This ID is used as the Celery task ID
    task_type = models.CharField(max_length=50)
    created = models.DateTimeField(default=timezone.now)
    status = models.CharField(max_length=10)
    is_progress_tracking = models.BooleanField(default=False)
    user = models.ForeignKey(settings.AUTH_USER_MODEL, related_name="task")
    metadata = JSONField()<|MERGE_RESOLUTION|>--- conflicted
+++ resolved
@@ -1246,11 +1246,7 @@
 class SlideshowSlide(models.Model):
     contentnode = models.ForeignKey('ContentNode', related_name="slideshow_slides", blank=True, null=True,
                                     db_index=True)
-<<<<<<< HEAD
-    sort_order = models.IntegerField(default=1)
-=======
     sort_order = models.FloatField(default=1.0)
->>>>>>> d4c0bda8
     metadata = JSONField(default={})
 
 
