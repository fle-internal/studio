<template>

  <VHover>
<<<<<<< HEAD
    <VListTile
      v-if="node"
      slot-scope="{ hover }"
      class="content-list-item pa-0"
      :class="{
        'compact': isCompact,
        hover,
        active: active || hover,
      }"
      data-test="content-item"
      @click="handleTileClick"
    >
      <slot name="actions-start" :hover="hover" class="actions-start-col"></slot>

      <div
        class="thumbnail-col mx-2"
        :class="{
          'px-2': !isCompact,
          'py-4': !isCompact,
          'py-3': isCompact,
        }"
      >
        <Thumbnail
          v-bind="thumbnailAttrs"
          :compact="isCompact"
          :isEmpty="node.total_count === 0"
        />
      </div>
      <VListTileContent
        class="description-col px-2 grow"
        :class="{
          'my-4': !isCompact,
          'my-3': isCompact,
        }"
      >
        <VListTileTitle data-test="title">
          <VLayout row>
            <VFlex shrink>
              <h3
                v-if="hasTitle(node) || !canEdit"
                class="text-truncate"
                :class="[
                  isCompact? 'font-weight-regular': '',
                  getTitleClass(node),
                ]"
                dir="auto"
              >
                {{ getTitle(node) }}
              </h3>
            </VFlex>
            <VFlex shrink>
              <ContentNodeValidator v-if="canEdit" :node="node" />
            </VFlex>
          </VLayout>
        </VListTileTitle>
        <VListTileSubTitle
          v-if="(subtitle || node.coach_count) && !isCompact"
          data-test="subtitle"
          class="metadata"
        >
          <span>{{ subtitle }}</span>
          <span v-if="isTopic? node.coach_count : isCoach">
            <VTooltip bottom>
              <template #activator="{ on }">
                <div style="display: inline-block;" v-on="on">
                  <Icon color="primary" class="mx-1" small style="vertical-align: text-top;">
                    local_library
                  </Icon>
                  <template v-if="isTopic">
                    {{ $formatNumber(node.coach_count) }}
                  </template>
                </div>
              </template>
              <span>
                {{ isTopic?
                  $tr('hasCoachTooltip', {value: node.coach_count}) : $tr('coachTooltip')
                }}
              </span>
            </VTooltip>
          </span>
        </VListTileSubTitle>
        <ToggleText
          v-show="!isCompact && !comfortable"
          :text="node.description"
          data-test="description"
          notranslate
          dir="auto"
        />
      </VListTileContent>
      <VListTileContent class="actions-end-col updated">
        <ContentNodeChangedIcon v-if="canEdit" :node="node" />
      </VListTileContent>
      <VListTileAction class="actions-end-col">
        <IconButton
          v-if="isTopic"
          :aria-hidden="hover"
          data-test="btn-chevron"
          icon="chevronRight"
          rtl-flip
          :text="$tr('openTopic')"
          size="small"
          @click="$emit('topicChevronClick')"
        />
      </VListTileAction>
      <slot name="actions-end" :hover="hover"></slot>
    </VListTile>
=======
    <template #default="{ hover }">
      <ContextMenuCloak :disabled="contextMenuDisabled">
        <template #default="contextMenuProps">
          <DraggableHandle :draggable="canEdit" v-bind="draggableHandle">
            <template #default="draggableProps">
              <VListTile
                v-if="node"
                class="content-list-item pa-0"
                :class="{
                  'compact': isCompact,
                  hover,
                  active: active || hover,
                }"
                data-test="content-item"
                @click="handleTileClick"
              >
                <slot name="actions-start" :hover="hover" class="actions-start-col"></slot>
                <div
                  class="thumbnail-col mx-2"
                  :class="{
                    'px-2': !isCompact,
                    'py-4': !isCompact,
                    'py-3': isCompact,
                  }"
                >
                  <Thumbnail
                    v-bind="thumbnailAttrs"
                    :compact="isCompact"
                    :isEmpty="node.total_count === 0"
                  />
                </div>
                <VListTileContent
                  class="description-col pa-2 grow"
                  :class="{
                    'my-4': !isCompact,
                    'my-2': isCompact,
                  }"
                >
                  <VListTileTitle data-test="title">
                    <VLayout row>
                      <VFlex shrink class="text-truncate">
                        <h3
                          v-if="hasTitle(node) || !canEdit"
                          class="notranslate text-truncate"
                          :class="[
                            isCompact? 'font-weight-regular': '',
                            getTitleClass(node),
                          ]"
                        >
                          {{ getTitle(node) }}
                        </h3>
                      </VFlex>
                      <VFlex>
                        <ContentNodeValidator v-if="canEdit" :node="node" />
                      </VFlex>
                    </VLayout>
                  </VListTileTitle>
                  <VListTileSubTitle
                    v-if="(subtitle || node.coach_content) && !isCompact"
                    data-test="subtitle"
                    class="metadata"
                  >
                    <span>{{ subtitle }}</span>
                    <span v-if="isTopic? node.coach_content : isCoach">
                      <VTooltip bottom>
                        <template #activator="{ on }">
                          <div style="display: inline-block;" v-on="on">
                            <Icon
                              color="primary"
                              small
                              local_library
                              class="mx-1"
                              style="vertical-align: text-top;"
                            />
                            <template v-if="isTopic">
                              {{ $formatNumber(node.coach_count) }}
                            </template>
                          </div>
                        </template>
                        <span>
                          {{ isTopic?
                            $tr('hasCoachTooltip', {value: node.coach_count}) : $tr('coachTooltip')
                          }}
                        </span>
                      </VTooltip>
                    </span>
                  </VListTileSubTitle>
                  <ToggleText
                    v-show="!isCompact && !comfortable"
                    :text="node.description"
                    data-test="description"
                    notranslate
                  />
                </VListTileContent>

                <VListTileContent class="actions-end-col updated">
                  <ContentNodeChangedIcon v-if="canEdit" :node="node" />
                </VListTileContent>
                <VListTileAction class="actions-end-col">
                  <IconButton
                    v-if="isTopic"
                    :aria-hidden="hover"
                    data-test="btn-chevron"
                    icon="chevronRight"
                    rtl-flip
                    :text="$tr('openTopic')"
                  />
                </VListTileAction>
                <slot name="actions-end" :hover="hover"></slot>
              </VListTile>
            </template>
          </DraggableHandle>
        </template>
      </ContextMenuCloak>
    </template>
>>>>>>> 4ac179f4
  </VHover>

</template>


<script>

  import ContentNodeValidator from '../ContentNodeValidator';
  import ContentNodeChangedIcon from '../ContentNodeChangedIcon';
  import { ContentKindsNames } from 'shared/leUtils/ContentKinds';
  import { RolesNames } from 'shared/leUtils/Roles';
  import Thumbnail from 'shared/views/files/Thumbnail';
  import IconButton from 'shared/views/IconButton';
  import ToggleText from 'shared/views/ToggleText';
  import ContextMenuCloak from 'shared/views/ContextMenuCloak';
  import DraggableHandle from 'shared/views/draggable/DraggableHandle';
  import { titleMixin } from 'shared/mixins';

  export default {
    name: 'ContentNodeListItem',
    components: {
      DraggableHandle,
      ContextMenuCloak,
      Thumbnail,
      IconButton,
      ContentNodeValidator,
      ContentNodeChangedIcon,
      ToggleText,
    },
    mixins: [titleMixin],
    props: {
      node: {
        type: Object,
        required: true,
      },
      compact: {
        type: Boolean,
        default: false,
      },
      comfortable: {
        type: Boolean,
        default: false,
      },
      active: {
        type: Boolean,
        default: false,
      },
      canEdit: {
        type: Boolean,
        default: false,
      },
      draggableHandle: {
        type: Object,
        default: () => ({}),
      },
    },
    computed: {
      isCompact() {
        return this.compact || !this.$vuetify.breakpoint.mdAndUp;
      },
      isTopic() {
        return this.node.kind === ContentKindsNames.TOPIC;
      },
      thumbnailAttrs() {
        const { title, kind, thumbnail_src: src, thumbnail_encoding: encoding } = this.node;
        return { title, kind, src, encoding };
      },
      subtitle() {
        switch (this.node.kind) {
          case ContentKindsNames.TOPIC:
            return this.$tr('resources', {
              value: this.node.resource_count || 0,
            });
          case ContentKindsNames.EXERCISE:
            return this.$tr('questions', {
              value: this.node.assessment_item_count || 0,
            });
        }

        return null;
      },
      isCoach() {
        return this.node.role_visibility === RolesNames.COACH;
      },
      contextMenuDisabled() {
        return !this.$scopedSlots['context-menu'];
      },
    },
    methods: {
      handleTileClick(e) {
        // Ensures that clicking an icon button is not treated the same as clicking the card
        if (e.target.tagName !== 'svg') {
          this.isTopic ? this.$emit('topicChevronClick') : this.$emit('infoClick');
        }
      },
    },
    $trs: {
      resources: '{value, number, integer} {value, plural, one {resource} other {resources}}',
      questions: '{value, number, integer} {value, plural, one {question} other {questions}}',
      openTopic: 'Open topic',
      hasCoachTooltip:
        '{value, number, integer} {value, plural, one {resource for coaches} other {resources for coaches}}',
      coachTooltip: 'Resource for coaches',
      /* eslint-disable kolibri/vue-no-unused-translations */
      copyingTask: 'Copying',
      /* eslint-enable */
    },
  };

</script>


<style lang="less" scoped>

  @thumbnail-width: 16%;
  @compact-thumbnail-width: ~'20px + 0.5%';

  .content-list-item {
    background: #ffffff;
    border-bottom: 1px solid #dddddd;

    &.active {
      background: #fafafa;
    }
  }

  /deep/ .v-list__tile {
    display: flex;
    flex: 1 1 auto;
    flex-wrap: nowrap;
    align-items: flex-start;
    height: auto !important;
    padding-left: 0;

    &__action,
    .updated {
      width: 36px;
      min-width: 0;
      padding-top: 48px;

      .button {
        margin-top: -3px;
      }

      .compact & {
        padding-top: 16px;
      }
    }

    .updated .v-icon {
      vertical-align: middle;
    }

    &__action {
      opacity: 0;
      transition: opacity ease 0.3s;

      .content-list-item.hover & {
        opacity: 1;
      }
    }
  }

  .thumbnail-col {
    flex-shrink: 0;
    width: @thumbnail-width;
    min-width: 70px;
    max-width: 160px;

    .compact & {
      width: calc(@compact-thumbnail-width);
      min-width: 20px;
    }
  }

  .description-col {
    width: calc(100% - @thumbnail-width - 206px);
    word-break: break-word;

    .compact & {
      width: calc(100% - @compact-thumbnail-width - 206px);
    }
  }

  .actions-start-col,
  .actions-end-col {
    display: flex;
    flex: 1 1 auto;
    align-items: flex-start;
    justify-content: center;
  }
  .metadata span:not(:last-child)::after {
    content: ' • ';
  }

</style><|MERGE_RESOLUTION|>--- conflicted
+++ resolved
@@ -1,114 +1,6 @@
 <template>
 
   <VHover>
-<<<<<<< HEAD
-    <VListTile
-      v-if="node"
-      slot-scope="{ hover }"
-      class="content-list-item pa-0"
-      :class="{
-        'compact': isCompact,
-        hover,
-        active: active || hover,
-      }"
-      data-test="content-item"
-      @click="handleTileClick"
-    >
-      <slot name="actions-start" :hover="hover" class="actions-start-col"></slot>
-
-      <div
-        class="thumbnail-col mx-2"
-        :class="{
-          'px-2': !isCompact,
-          'py-4': !isCompact,
-          'py-3': isCompact,
-        }"
-      >
-        <Thumbnail
-          v-bind="thumbnailAttrs"
-          :compact="isCompact"
-          :isEmpty="node.total_count === 0"
-        />
-      </div>
-      <VListTileContent
-        class="description-col px-2 grow"
-        :class="{
-          'my-4': !isCompact,
-          'my-3': isCompact,
-        }"
-      >
-        <VListTileTitle data-test="title">
-          <VLayout row>
-            <VFlex shrink>
-              <h3
-                v-if="hasTitle(node) || !canEdit"
-                class="text-truncate"
-                :class="[
-                  isCompact? 'font-weight-regular': '',
-                  getTitleClass(node),
-                ]"
-                dir="auto"
-              >
-                {{ getTitle(node) }}
-              </h3>
-            </VFlex>
-            <VFlex shrink>
-              <ContentNodeValidator v-if="canEdit" :node="node" />
-            </VFlex>
-          </VLayout>
-        </VListTileTitle>
-        <VListTileSubTitle
-          v-if="(subtitle || node.coach_count) && !isCompact"
-          data-test="subtitle"
-          class="metadata"
-        >
-          <span>{{ subtitle }}</span>
-          <span v-if="isTopic? node.coach_count : isCoach">
-            <VTooltip bottom>
-              <template #activator="{ on }">
-                <div style="display: inline-block;" v-on="on">
-                  <Icon color="primary" class="mx-1" small style="vertical-align: text-top;">
-                    local_library
-                  </Icon>
-                  <template v-if="isTopic">
-                    {{ $formatNumber(node.coach_count) }}
-                  </template>
-                </div>
-              </template>
-              <span>
-                {{ isTopic?
-                  $tr('hasCoachTooltip', {value: node.coach_count}) : $tr('coachTooltip')
-                }}
-              </span>
-            </VTooltip>
-          </span>
-        </VListTileSubTitle>
-        <ToggleText
-          v-show="!isCompact && !comfortable"
-          :text="node.description"
-          data-test="description"
-          notranslate
-          dir="auto"
-        />
-      </VListTileContent>
-      <VListTileContent class="actions-end-col updated">
-        <ContentNodeChangedIcon v-if="canEdit" :node="node" />
-      </VListTileContent>
-      <VListTileAction class="actions-end-col">
-        <IconButton
-          v-if="isTopic"
-          :aria-hidden="hover"
-          data-test="btn-chevron"
-          icon="chevronRight"
-          rtl-flip
-          :text="$tr('openTopic')"
-          size="small"
-          @click="$emit('topicChevronClick')"
-        />
-      </VListTileAction>
-      <slot name="actions-end" :hover="hover"></slot>
-    </VListTile>
-=======
     <template #default="{ hover }">
       <ContextMenuCloak :disabled="contextMenuDisabled">
         <template #default="contextMenuProps">
@@ -141,10 +33,10 @@
                   />
                 </div>
                 <VListTileContent
-                  class="description-col pa-2 grow"
+                  class="description-col px-2 grow"
                   :class="{
                     'my-4': !isCompact,
-                    'my-2': isCompact,
+                    'my-3': isCompact,
                   }"
                 >
                   <VListTileTitle data-test="title">
@@ -157,6 +49,7 @@
                             isCompact? 'font-weight-regular': '',
                             getTitleClass(node),
                           ]"
+                          dir="auto"
                         >
                           {{ getTitle(node) }}
                         </h3>
@@ -201,6 +94,7 @@
                     :text="node.description"
                     data-test="description"
                     notranslate
+                    dir="auto"
                   />
                 </VListTileContent>
 
@@ -215,6 +109,8 @@
                     icon="chevronRight"
                     rtl-flip
                     :text="$tr('openTopic')"
+                    size="small"
+                    @click="$emit('topicChevronClick')"
                   />
                 </VListTileAction>
                 <slot name="actions-end" :hover="hover"></slot>
@@ -224,7 +120,6 @@
         </template>
       </ContextMenuCloak>
     </template>
->>>>>>> 4ac179f4
   </VHover>
 
 </template>
