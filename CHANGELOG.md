--- conflicted
+++ resolved
@@ -1,12 +1,5 @@
 # Studio Changelog
 
-<<<<<<< HEAD
-## 2019-01-24 Update
-#### Changes
-* [[@jayoshih](https://github.com/jayoshih)] Fixed problems with uploading subtitles
-* [[@jayoshih](https://github.com/jayoshih)] Fixed problems with removing files
-* [[@jayoshih](https://github.com/jayoshih)] Only validate when user clicks save
-=======
 ## 2019-01-30 Update
 #### Changes
 * [[@kollivier](https://github.com/kollivier)] Remove div tags from markdown output.
@@ -18,7 +11,9 @@
 ## 2019-01-24 Update
 #### Changes
 * [[@jayoshih](https://github.com/jayoshih)] Force pdf exports to use Arial font file to fix blank pdfs
->>>>>>> 146fffc4
+* [[@jayoshih](https://github.com/jayoshih)] Fixed problems with uploading subtitles
+* [[@jayoshih](https://github.com/jayoshih)] Fixed problems with removing files
+* [[@jayoshih](https://github.com/jayoshih)] Only validate when user clicks save
 
 
 ## 2019-01-18 Update
