--- conflicted
+++ resolved
@@ -335,11 +335,8 @@
             # In case perseus doesn't support =wxh syntax, use below code
             # answer['answer'], answer_images = process_image_strings(answer['answer'])
             # answer.update({'images': answer_images})
-<<<<<<< HEAD
-    answer_data = list(filter(lambda a: a['answer'], answer_data))  # Filter out empty answers
-=======
+
     answer_data = list(filter(lambda a: a['answer'] or a['answer'] == 0, answer_data)) # Filter out empty answers, but not 0
->>>>>>> 06b96c3d
 
     hint_data = json.loads(assessment_item.hints)
     for hint in hint_data:
