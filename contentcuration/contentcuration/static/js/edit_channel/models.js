var Backbone = require("backbone");
var _= require("underscore");
var mail_helper = require("edit_channel/utils/mail");

/**** BASE MODELS ****/
var BaseModel = Backbone.Model.extend({
	root_list:null,
	model_name:"Model",
	urlRoot: function() {
		return window.Urls[this.root_list]();
	},
	toJSON: function() {
	  var json = Backbone.Model.prototype.toJSON.apply(this, arguments);
	  json.cid = this.cid;
	  return json;
	},
	getName:function(){
		return this.model_name;
	}
});

var BaseCollection = Backbone.Collection.extend({
	list_name:null,
	model_name:"Collection",
	url: function() {
		return window.Urls[this.list_name]();
	},
	save: function(callback) {
        Backbone.sync("update", this, {url: this.model.prototype.urlRoot()});
	},
	get_all_fetch: function(ids, force_fetch){
		force_fetch = (force_fetch)? true : false;
    	var self = this;
    	var promise = new Promise(function(resolve, reject){
			var promises = [];
			ids.forEach(function(id){
				promises.push(new Promise(function(modelResolve, modelReject){
					var model = self.get({'id' : id});
					if(force_fetch || !model){
						model = self.add({'id': id});
						model.fetch({
							success:function(returned){
								modelResolve(returned);
							},
							error:function(obj, error){
								modelReject(error);
							}
						});
					} else {
						modelResolve(model);
					}
				}));
			});
			Promise.all(promises).then(function(fetchedModels){
				var to_fetch = self.clone();
				to_fetch.reset();
				fetchedModels.forEach(function(entry){
					to_fetch.add(entry);
				});
				resolve(to_fetch);
			});
    	});
    	return promise;
    },
    destroy:function(){
    	var self = this;
    	return new Promise(function(resolve, reject){
    		var promise_list = [];
	    	self.forEach(function(model){
	    		promise_list.push(new Promise(function(subresolve, subreject){
	    			model.destroy({
	    				success:subresolve,
	    				error:subreject
	    			})
	    		}))
	    	});
	    	Promise.all(promise_list).then(function(){
	    		resolve(true);
	    	});
    	});
    },
    getName:function(){
		return this.model_name;
	}
});

/**** USER-CENTERED MODELS ****/
var UserModel = BaseModel.extend({
	root_list : "user-list",
	model_name:"UserModel",
	defaults: {
		first_name: "Guest"
    },
    send_invitation_email:function(email, channel, share_mode){
    	return mail_helper.send_mail(channel, email, share_mode);
    },
    get_clipboard:function(){
    	return  new ContentNodeModel(this.get("clipboard_tree"));
    },
    get_full_name: function(){
    	return this.get('first_name') + " " + this.get('last_name');
    }
});

var UserCollection = BaseCollection.extend({
	model: UserModel,
	list_name:"user-list",
    model_name:"UserCollection"
});

var InvitationModel = BaseModel.extend({
	root_list : "invitation-list",
	model_name:"InvitationModel",
	defaults: {
		first_name: "Guest"
    },
    resend_invitation_email:function(channel){
    	return mail_helper.send_mail(channel, this.get("email"), this.get("share_mode"));
    }
});

var InvitationCollection = BaseCollection.extend({
	model: InvitationModel,
	list_name:"invitation-list",
    model_name:"InvitationCollection"
});

/**** CHANNEL AND CONTENT MODELS ****/
function fetch_nodes_by_ids(ids){
	var self = this;
	return new Promise(function(resolve, reject){
        $.ajax({
        	method:"POST",
            url: window.Urls.get_nodes_by_ids(),
            data:  JSON.stringify(ids),
            error: reject,
            success: function(data) {
            	resolve(new ContentNodeCollection(JSON.parse(data)));
            }
        });
	});
}

var ContentNodeModel = BaseModel.extend({
	root_list:"contentnode-list",
	model_name:"ContentNodeModel",
	defaults: {
		title:"Untitled",
		children:[],
		tags:[],
		assessment_items:[],
		metadata: {"resource_size" : 0, "resource_count" : 0},
		created: new Date(),
		ancestors: [],
		extra_fields: {}
    },
<<<<<<< HEAD
=======
    generate_thumbnail:function(){
    	var self = this;
    	return new Promise(function(resolve, reject){
	        $.ajax({
	        	method:"POST",
	            url: window.Urls.generate_thumbnail(),
	            data:  JSON.stringify({"node_id": self.id}),
	            success: function(result) {
	            	file = JSON.parse(result).file
	            	resolve(new FileModel(JSON.parse(file)));
	            },
	            error:reject
	        });
    	});
    },
>>>>>>> ddcc48b9
    initialize: function () {
		if (this.get("extra_fields") && typeof this.get("extra_fields") !== "object"){
			this.set("extra_fields", JSON.parse(this.get("extra_fields")))
		}
	},
	parse: function(response) {
    	if (response !== undefined && response.extra_fields) {
    		response.extra_fields = JSON.parse(response.extra_fields);
    	}
	    return response;
	},
	toJSON: function() {
	    var attributes = _.clone(this.attributes);
	    if (typeof attributes.extra_fields !== "string") {
		    attributes.extra_fields = JSON.stringify(attributes.extra_fields);
		}
	    return attributes;
	},
	setExtraFields:function(){
		if(typeof this.get('extra_fields') === 'string'){
			this.set('extra_fields', JSON.parse(this.get('extra_fields')));
		}
		if(this.get('kind') === 'exercise'){
			var data = (this.get('extra_fields'))? this.get('extra_fields') : {};
<<<<<<< HEAD
			data['mastery_model'] = (data['mastery_model'])? data['mastery_model'] : "num_correct_in_a_row_5";
		    data['m'] = (data['m'])? data['m'] : 1;
		    data['n'] = (data['n'])? data['n'] : 1;
		    data['randomize'] = (data['randomize'] !== undefined)? data['randomize'] : true;
=======
			data['mastery_model'] = (data['mastery_model'])? data['mastery_model'] : window.preferences.mastery_model;
		    data['m'] = (data['m'])? data['m'] : window.preferences.m_value;
		    data['n'] = (data['n'])? data['n'] : window.preferences.n_value;
		    data['randomize'] = (data['randomize'] !== undefined)? data['randomize'] : window.preferences.auto_randomize_questions;
>>>>>>> ddcc48b9
		    this.set('extra_fields', data);
		}
	}
});

var ContentNodeCollection = BaseCollection.extend({
	model: ContentNodeModel,
	list_name:"contentnode-list",
	highest_sort_order: 1,
    model_name:"ContentNodeCollection",

	save: function() {
		var self = this;
		return new Promise(function(saveResolve, saveReject){
			var fileCollection = new FileCollection();
			var assessmentCollection = new AssessmentItemCollection();
			self.forEach(function(node){
				node.get("files").forEach(function(file){
					var to_add = new FileModel(file);
					var preset_data = to_add.get("preset");
					preset_data.id = file.preset.name ? file.preset.name : file.preset.id;
					to_add.set('preset', preset_data);
					to_add.set('contentnode', node.id);
					fileCollection.add(to_add);
				});
<<<<<<< HEAD
=======

				fileCollection.add(node.get("files"));
>>>>>>> ddcc48b9
				assessmentCollection.add(node.get('assessment_items'));
			});
			Promise.all([fileCollection.save(), assessmentCollection.save()]).then(function() {
				Backbone.sync("update", self, {
		        	url: self.model.prototype.urlRoot(),
		        	success: function(data){
		        		saveResolve(new ContentNodeCollection(data));
		        	},
		        	error:function(obj, error){
		        		saveReject(error);
		        	}
		        });
			});
		});
        return promise;
	},
	get_all_fetch: function(ids, force_fetch){
		force_fetch = (force_fetch)? true : false;
    	var self = this;
    	return new Promise(function(resolve, reject){
    		var idlists = _.partition(ids, function(id){return force_fetch || !self.get({'id': id});});
    		var returnCollection = new ContentNodeCollection(self.filter(function(n){ return idlists[1].indexOf(n.id) >= 0; }))
			fetch_nodes_by_ids(idlists[0]).then(function(fetched){
				returnCollection.add(fetched.toJSON());
				resolve(returnCollection);
			});
    	});
    },
	comparator : function(node){
    	return node.get("sort_order");
    },
    sort_by_order:function(){
    	this.sort();
    	this.highest_sort_order = (this.length > 0)? this.at(this.length - 1).get("sort_order") : 1;
    },
    duplicate:function(target_parent){
    	var self = this;
    	var promise = new Promise(function(resolve, reject){
			var sort_order =(target_parent) ? target_parent.get("metadata").max_sort_order + 1 : 1;
	        var parent_id = target_parent.get("id");

	        var data = {"nodes": self.toJSON(),
	                    "sort_order": sort_order,
	                    "target_parent": parent_id,
	                    "channel_id": window.current_channel.id
	        };
	        $.ajax({
	        	method:"POST",
	            url: window.Urls.duplicate_nodes(),
	            data:  JSON.stringify(data),
	            success: function(data) {
	                copied_list = JSON.parse(data).node_ids.split(" ");
	                self.get_all_fetch(copied_list).then(function(fetched){
	    				resolve(fetched);
	    			});
	            },
	            error:function(e){
	            	reject(e);
	            }
	        });
    	});
    	return promise;
    },
    move:function(target_parent, max_order, min_order){
    	var self = this;
    	return new Promise(function(resolve, reject){
	        var data = {
	        	"nodes" : self.toJSON(),
                "target_parent" : target_parent.get("id"),
                "channel_id" : window.current_channel.id,
                "max_order": max_order,
                "min_order": min_order
	        };
	        $.ajax({
	        	method:"POST",
	            url: window.Urls.move_nodes(),
	            data:  JSON.stringify(data),
	            error:reject,
	            success: function(moved) {
	            	resolve(new ContentNodeCollection(JSON.parse(moved)));
	            }
	        });
    	});
	}
});

var ChannelModel = BaseModel.extend({
    //idAttribute: "channel_id",
	root_list : "channel-list",
	defaults: {
		name: "",
		description:"",
		thumbnail_url: "/static/img/kolibri_placeholder.png",
		count: 0,
		size: 0,
		published: false,
		view_only: false
    },
    model_name:"ChannelModel",
    get_root:function(tree_name){
    	return new ContentNodeModel(this.get(tree_name));
    },

    publish:function(callback){
    	var self = this;
    	return new Promise(function(resolve, reject){
    		var data = {"channel_id": self.get("id")};
	        $.ajax({
	        	method:"POST",
	            url: window.Urls.publish_channel(),
	            data:  JSON.stringify(data),
	            success:function(){
	            	resolve(true);
	            },
	            error:function(error){
	            	reject(error);
	            }
	        });
    	});
    },
    get_accessible_channel_roots:function(){
		var self = this;
    	var promise = new Promise(function(resolve, reject){
	        $.ajax({
	        	method:"POST",
	        	data: JSON.stringify({'channel_id': self.id}),
	            url: window.Urls.accessible_channels(),
	            success: function(data) {
	            	resolve(new ContentNodeCollection(JSON.parse(data)));
	            },
	            error:function(e){
	            	reject(e);
	            }
	        });
    	});
    	return promise;
	}
});

var ChannelCollection = BaseCollection.extend({
	model: ChannelModel,
	list_name:"channel-list",
    model_name:"ChannelCollection",
	comparator:function(channel){
		return -new Date(channel.get('created'));
	}
});

var TagModel = BaseModel.extend({
	root_list : "contenttag-list",
	model_name:"TagModel",
	defaults: {
		tag_name: "Untagged"
    }
});

var TagCollection = BaseCollection.extend({
	model: TagModel,
	list_name:"contenttag-list",
    model_name:"TagCollection",
	get_all_fetch:function(ids){
		var self = this;
		var fetched_collection = new TagCollection();
		ids.forEach(function(id){
			var tag = self.get(id);
			if(!tag){
				tag = new TagModel({"id":id});
				tag.fetch({async:false});
				if(tag){
					self.add(tag);
				}
			}
			fetched_collection.add(tag);
		});
		return fetched_collection;
	}
});

/**** MODELS SPECIFIC TO FILE NODES ****/
var FileModel = BaseModel.extend({
	root_list:"file-list",
	model_name:"FileModel",
	get_preset:function(){
		return window.formatpresets.get({'id':this.get("id")});
	},
	initialize: function () {
		if(this.get("preset") && this.get("language") &&
			!this.get("preset").id.endsWith("_" + this.get("language").id)){
			var preset_data = this.get("preset");
			preset_data.id = preset_data.id + "_" + this.get("language").id;
			preset_data.readable_name = preset_data.readable_name + " (" + this.get("language").readable_name + ")";
			this.set("preset", preset_data);
		}
	}
});

var FileCollection = BaseCollection.extend({
	model: FileModel,
	list_name:"file-list",
    model_name:"FileCollection",
	get_or_fetch: function(data){
		var newCollection = new FileCollection();
		newCollection.fetch({
			traditional:true,
			data: data
		});
		var file = newCollection.findWhere(data);
    	return file;
    },
    sort_by_preset:function(presets){
    	this.comparator = function(file){
    		return presets.findWhere({id: file.get("preset").id}).get("order");
    	};
    	this.sort();
    },
    save: function() {
    	var self = this;
    	return new Promise(function(resolve, reject){
    		Backbone.sync("update", self, {
    			url: self.model.prototype.urlRoot(),
    			success:function(data){
    				resolve(new FileCollection(data));
    			},
    			error:function(error){
    				reject(error);
    			}
    		});
    	});
	}
});

var FormatPresetModel = BaseModel.extend({
	root_list:"formatpreset-list",
	attached_format: null,
    model_name:"FormatPresetModel"
});

var FormatPresetCollection = BaseCollection.extend({
	model: FormatPresetModel,
	list_name:"formatpreset-list",
<<<<<<< HEAD
	model_name:"FormatPresetCollection",
    comparator : function(preset){
    	return [preset.get('order'), preset.get('readable_name')];
=======
    model_name:"FormatPresetCollection",
	sort_by_order:function(){
    	this.sort();
    },
    comparator: function(preset){
    	return preset.get("order");
>>>>>>> ddcc48b9
    }
});


/**** PRESETS AUTOMATICALLY GENERATED UPON FIRST USE ****/
var FileFormatModel = Backbone.Model.extend({
	root_list: "fileformat-list",
	model_name:"FileFormatModel",
	defaults: {
		extension:"invalid"
    }
});

var FileFormatCollection = BaseCollection.extend({
	model: FileFormatModel,
	list_name:"fileformat-list",
	model_name:"FileFormatCollection"
});

var LicenseModel = BaseModel.extend({
	root_list:"license-list",
	model_name:"LicenseModel",
	defaults: {
		license_name:"Unlicensed",
		exists: false
    }
});

var LicenseCollection = BaseCollection.extend({
	model: LicenseModel,
	list_name:"license-list",
	model_name:"LicenseCollection",

    get_default:function(){
    	return this.findWhere({license_name:"CC-BY"});
    }
});

var LanguageModel = BaseModel.extend({
	root_list:"language-list",
	model_name:"LanguageModel"
});

var LanguageCollection = BaseCollection.extend({
	model: LanguageModel,
	list_name:"language-list",
	model_name:"LanguageCollection",
	comparator : function(language){
    	return language.get("readable_name");
    }
});

var ContentKindModel = BaseModel.extend({
	root_list:"contentkind-list",
	model_name:"ContentKindModel",
	defaults: {
		kind:"topic"
    },
    get_presets:function(){
    	return window.formatpresets.where({kind: this.get("kind")})
    }
});

var ContentKindCollection = BaseCollection.extend({
	model: ContentKindModel,
	list_name:"contentkind-list",
	model_name:"ContentKindCollection",
    get_default:function(){
    	return this.findWhere({kind:"topic"});
    }
});

var ExerciseModel = BaseModel.extend({
	root_list:"exercise-list",
	model_name:"ExerciseModel"
});

var ExerciseCollection = BaseCollection.extend({
	model: ExerciseModel,
	list_name:"exercise-list",
	model_name:"ExerciseCollection"
});

var ExerciseItemCollection = Backbone.Collection.extend({
	comparator: function(item){
		return item.get('order');
	}
});

var AssessmentItemModel = BaseModel.extend({
	root_list:"assessmentitem-list",
	model_name:"AssessmentItemModel",
	defaults: {
		type: "single_selection",
		question: "",
		answers: "[]",
		hints: "[]",
		files: []
	},

	initialize: function () {
		if (typeof this.get("answers") !== "object") {
			this.set("answers", new ExerciseItemCollection(JSON.parse(this.get("answers"))), {silent: true});
		}
		if (typeof this.get("hints") !== "object"){
			this.set("hints", new ExerciseItemCollection(JSON.parse(this.get("hints"))), {silent:true});
		}
	},

	parse: function(response) {
	    if (response !== undefined) {
	    	if (response.answers) {
	    		response.answers = new ExerciseItemCollection(JSON.parse(response.answers));
	    	}
	    	if(response.hints){
	    		response.hints = new ExerciseItemCollection(JSON.parse(response.hints));
	    	}
	    }
	    return response;
	},

	toJSON: function() {
	    var attributes = _.clone(this.attributes);
	    if (typeof attributes.answers !== "string") {
		    attributes.answers = JSON.stringify(attributes.answers.toJSON());
		}
		if (typeof attributes.hints !== "string") {
		    attributes.hints = JSON.stringify(attributes.hints.toJSON());
		}
	    return attributes;
	}
});

var AssessmentItemCollection = BaseCollection.extend({
	model: AssessmentItemModel,
	model_name:"AssessmentItemCollection",
	comparator : function(assessment_item){
    	return assessment_item.get("order");
    },
	get_all_fetch: function(ids, force_fetch){
		force_fetch = (force_fetch)? true : false;
    	var self = this;
    	var promise = new Promise(function(resolve, reject){
			var promises = [];
			ids.forEach(function(id){
				promises.push(new Promise(function(modelResolve, modelReject){
					var model = self.get(id);
					if(force_fetch || !model){
						model = self.add(id);
						model.fetch({
							success:function(returned){
								modelResolve(returned);
							},
							error:function(obj, error){
								modelReject(error);
							}
						});
					} else {
						modelResolve(model);
					}
				}));
			});
			Promise.all(promises).then(function(fetchedModels){
				var to_fetch = self.clone();
				to_fetch.reset();
				fetchedModels.forEach(function(entry){
					to_fetch.add(entry);
				});
				resolve(to_fetch);
			});
    	});
    	return promise;
    },
    save:function(){
    	var self = this;
    	return new Promise(function(resolve, reject){
    		Backbone.sync("update", self, {
    			url: self.model.prototype.urlRoot(),
    			success:function(data){
    				resolve(new AssessmentItemCollection(data));
    			},
    			error:function(error){
    				reject(error);
    			}
    		});
    	});
    }
});

module.exports = {
	fetch_nodes_by_ids: fetch_nodes_by_ids,
	ContentNodeModel: ContentNodeModel,
	ContentNodeCollection: ContentNodeCollection,
	ChannelModel: ChannelModel,
	ChannelCollection: ChannelCollection,
	TagModel: TagModel,
	TagCollection:TagCollection,
	FileFormatCollection:FileFormatCollection,
	LicenseCollection:LicenseCollection,
	FileCollection: FileCollection,
	FileModel: FileModel,
	FormatPresetModel: FormatPresetModel,
	FormatPresetCollection: FormatPresetCollection,
	LanguageModel : LanguageModel,
	LanguageCollection : LanguageCollection,
	ContentKindModel: ContentKindModel,
	ContentKindCollection : ContentKindCollection,
	UserModel:UserModel,
	UserCollection:UserCollection,
	InvitationModel: InvitationModel,
	InvitationCollection: InvitationCollection,
	ExerciseModel:ExerciseModel,
	ExerciseCollection:ExerciseCollection,
	AssessmentItemModel:AssessmentItemModel,
	AssessmentItemCollection:AssessmentItemCollection,
}<|MERGE_RESOLUTION|>--- conflicted
+++ resolved
@@ -154,8 +154,6 @@
 		ancestors: [],
 		extra_fields: {}
     },
-<<<<<<< HEAD
-=======
     generate_thumbnail:function(){
     	var self = this;
     	return new Promise(function(resolve, reject){
@@ -171,7 +169,6 @@
 	        });
     	});
     },
->>>>>>> ddcc48b9
     initialize: function () {
 		if (this.get("extra_fields") && typeof this.get("extra_fields") !== "object"){
 			this.set("extra_fields", JSON.parse(this.get("extra_fields")))
@@ -196,17 +193,10 @@
 		}
 		if(this.get('kind') === 'exercise'){
 			var data = (this.get('extra_fields'))? this.get('extra_fields') : {};
-<<<<<<< HEAD
-			data['mastery_model'] = (data['mastery_model'])? data['mastery_model'] : "num_correct_in_a_row_5";
-		    data['m'] = (data['m'])? data['m'] : 1;
-		    data['n'] = (data['n'])? data['n'] : 1;
-		    data['randomize'] = (data['randomize'] !== undefined)? data['randomize'] : true;
-=======
 			data['mastery_model'] = (data['mastery_model'])? data['mastery_model'] : window.preferences.mastery_model;
 		    data['m'] = (data['m'])? data['m'] : window.preferences.m_value;
 		    data['n'] = (data['n'])? data['n'] : window.preferences.n_value;
 		    data['randomize'] = (data['randomize'] !== undefined)? data['randomize'] : window.preferences.auto_randomize_questions;
->>>>>>> ddcc48b9
 		    this.set('extra_fields', data);
 		}
 	}
@@ -232,11 +222,6 @@
 					to_add.set('contentnode', node.id);
 					fileCollection.add(to_add);
 				});
-<<<<<<< HEAD
-=======
-
-				fileCollection.add(node.get("files"));
->>>>>>> ddcc48b9
 				assessmentCollection.add(node.get('assessment_items'));
 			});
 			Promise.all([fileCollection.save(), assessmentCollection.save()]).then(function() {
@@ -477,18 +462,9 @@
 var FormatPresetCollection = BaseCollection.extend({
 	model: FormatPresetModel,
 	list_name:"formatpreset-list",
-<<<<<<< HEAD
 	model_name:"FormatPresetCollection",
     comparator : function(preset){
     	return [preset.get('order'), preset.get('readable_name')];
-=======
-    model_name:"FormatPresetCollection",
-	sort_by_order:function(){
-    	this.sort();
-    },
-    comparator: function(preset){
-    	return preset.get("order");
->>>>>>> ddcc48b9
     }
 });
 
