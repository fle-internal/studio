import json
from datetime import datetime

from django.conf import settings
from django.core.cache import cache
from django.core.exceptions import PermissionDenied
from django.db.models import Max
from django.db.models import Q
from django.db.models import Sum
from django.http import HttpResponse
from django.http import HttpResponseNotFound
from django.shortcuts import get_object_or_404
from le_utils.constants import content_kinds
from rest_framework import status
from rest_framework.authentication import SessionAuthentication
from rest_framework.authentication import TokenAuthentication
from rest_framework.decorators import api_view
from rest_framework.decorators import authentication_classes
from rest_framework.decorators import permission_classes
from rest_framework.permissions import AllowAny
from rest_framework.permissions import IsAuthenticated
from rest_framework.response import Response

from contentcuration.models import ContentNode
from contentcuration.models import Task
from contentcuration.tasks import create_async_task
from contentcuration.tasks import getnodedetails_task
from contentcuration.utils.nodes import get_diff


@authentication_classes((TokenAuthentication, SessionAuthentication))
@permission_classes((IsAuthenticated,))
@api_view(["GET"])
def get_total_size(request, ids):
    # Get the minimal set of nodes that we need to check permissions on first.
    nodes = ContentNode.objects.exclude(
        kind_id=content_kinds.EXERCISE, published=False
    ).filter(id__in=ids.split(","))
    try:
        request.user.can_view_nodes(nodes)
    except PermissionDenied:
        return HttpResponseNotFound("No nodes found for {}".format(ids))
    nodes = (
        nodes.prefetch_related("files")
        .get_descendants(include_self=True)
        .values("files__checksum", "files__file_size")
        .distinct()
    )
    sizes = nodes.aggregate(resource_size=Sum("files__file_size"))

    return Response({"success": True, "size": sizes["resource_size"] or 0})


@api_view(["GET"])
@permission_classes((AllowAny,))
def get_channel_details(request, channel_id):
    """ Generates data for channel contents. Used for look-inside previews
        Keyword arguments:
            channel_id (str): id of channel to get details from
    """
    # Get nodes and channel
    node = get_object_or_404(ContentNode, channel_main=channel_id)
    try:
        if not node.channel_main.filter(public=True).exists():
            request.user.can_view_node(node)
    except PermissionDenied:
        return HttpResponseNotFound("No topic found for {}".format(channel_id))
    data = get_node_details_cached(node, channel_id=channel_id)
    return HttpResponse(json.dumps(data))


@api_view(["GET"])
@permission_classes((AllowAny,))
def get_node_details(request, node_id):
    node = ContentNode.objects.get(pk=node_id)
    channel = node.get_channel()
    if channel and not channel.public:
        return HttpResponseNotFound("No topic found for {}".format(node_id))
    data = get_node_details_cached(node)
    return HttpResponse(json.dumps(data))


def get_node_details_cached(node, channel_id=None):
    cached_data = cache.get("details_{}".format(node.node_id))
    if cached_data:
        descendants = (
            node.get_descendants()
            .prefetch_related("children", "files", "tags")
            .select_related("license", "language")
        )
        channel = node.get_channel()

        # If channel is a sushi chef channel, use date created for faster query
        # Otherwise, find the last time anything was updated in the channel
        last_update = (
            channel.main_tree.created
            if channel and channel.ricecooker_version
            else descendants.filter(changed=True)
            .aggregate(latest_update=Max("modified"))
            .get("latest_update")
        )

        if last_update:
            last_cache_update = datetime.strptime(
                json.loads(cached_data)["last_update"], settings.DATE_TIME_FORMAT
            )
            if last_update.replace(tzinfo=None) > last_cache_update:
                # update the stats async, then return the cached value
                getnodedetails_task.apply_async((node.pk,))
        return json.loads(cached_data)

<<<<<<< HEAD
    return node.get_details()


@api_view(["GET"])
@authentication_classes((TokenAuthentication, SessionAuthentication))
@permission_classes((IsAuthenticated,))
def get_node_diff(request, updated_id, original_id):
    try:
        updated = ContentNode.objects.filter(pk=updated_id).first()
        original = ContentNode.objects.filter(pk=original_id).first()
        request.user.can_view_nodes([updated, original])

        # Check to see if diff has been generated
        data = get_diff(updated, original)
        if data:
            return Response(data)

        # See if there's already a staging task in progress
        is_generating = Task.objects.filter(
            task_type="get-node-diff",
            metadata__args__updated_id=updated_id,
            metadata__args__original_id=original_id,
        ).exclude(Q(status='FAILURE') | Q(status='SUCCESS')).exists()

        if is_generating:
            return Response('Diff is being generated', status=status.HTTP_302_FOUND)
    except PermissionDenied:
        pass

    return Response('Diff is not available', status=status.HTTP_404_NOT_FOUND)


@api_view(["POST"])
@authentication_classes((TokenAuthentication, SessionAuthentication))
@permission_classes((IsAuthenticated,))
def generate_node_diff(request, updated_id, original_id):
    try:
        updated = ContentNode.objects.filter(pk=updated_id).first()
        original = ContentNode.objects.filter(pk=original_id).first()
        request.user.can_view_nodes([updated, original])
    except PermissionDenied:
        return Response('Diff is not available', status=status.HTTP_403_FORBIDDEN)

    # See if there's already a staging task in progress
    is_generating = Task.objects.filter(
        task_type="get-node-diff",
        metadata__args__updated_id=updated_id,
        metadata__args__original_id=original_id,
    ).exclude(Q(status='FAILURE') | Q(status='SUCCESS')).exists()

    if not is_generating:
        create_async_task("get-node-diff", request.user, updated_id=updated_id, original_id=original_id)
    return Response('Diff is being generated')
=======
    return node.get_details(channel_id=channel_id)
>>>>>>> 6088bd34
<|MERGE_RESOLUTION|>--- conflicted
+++ resolved
@@ -109,8 +109,7 @@
                 getnodedetails_task.apply_async((node.pk,))
         return json.loads(cached_data)
 
-<<<<<<< HEAD
-    return node.get_details()
+    return node.get_details(channel_id=channel_id)
 
 
 @api_view(["GET"])
@@ -162,7 +161,4 @@
 
     if not is_generating:
         create_async_task("get-node-diff", request.user, updated_id=updated_id, original_id=original_id)
-    return Response('Diff is being generated')
-=======
-    return node.get_details(channel_id=channel_id)
->>>>>>> 6088bd34
+    return Response('Diff is being generated')