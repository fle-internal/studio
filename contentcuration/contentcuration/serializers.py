from collections import OrderedDict
from django.core.cache import cache
from django.core.exceptions import ValidationError as DjangoValidationError
from django.core.files import File as DjFile
from django.db import transaction
from django.db.models import Q, Max
from rest_framework import serializers
from rest_framework.exceptions import ValidationError
from rest_framework.fields import set_value, SkipField
from rest_framework.settings import api_settings
from rest_framework.utils import model_meta
from rest_framework_bulk import BulkSerializerMixin

from contentcuration.models import *
from contentcuration.statistics import record_node_addition_stats


class LicenseSerializer(serializers.ModelSerializer):
    class Meta:
        model = License
        fields = ('license_name', 'exists', 'id', 'license_url', 'license_description')


class LanguageSerializer(serializers.ModelSerializer):
    id = serializers.CharField(required=False)
    ietf_name = serializers.SerializerMethodField('generate_ietf_name')

    def generate_ietf_name(self, language):
        return str(language)

    class Meta:
        model = Language
        fields = ('lang_code', 'lang_subcode', 'id', 'readable_name', 'ietf_name')


class FileFormatSerializer(serializers.ModelSerializer):
    class Meta:
        model = FileFormat
        fields = ("__all__")


class FormatPresetSerializer(serializers.ModelSerializer):
    # files = FileSerializer(many=True, read_only=True)
    associated_mimetypes = serializers.SerializerMethodField('retrieve_mimetypes')
    # Handles multi-language content (Backbone won't allow duplicate ids in collection, so name retains id)
    name = serializers.SerializerMethodField('retrieve_name')

    def retrieve_mimetypes(self, preset):
        return preset.allowed_formats.values_list('mimetype', flat=True)

    def retrieve_name(self, preset):
        return preset.id

    class Meta:
        model = FormatPreset
        fields = (
            'id', 'name', 'readable_name', 'multi_language', 'supplementary', 'thumbnail', 'subtitle', 'order', 'kind',
            'allowed_formats', 'associated_mimetypes', 'display')


class FileListSerializer(serializers.ListSerializer):
    def update(self, instance, validated_data):
        ret = []
        update_files = {}
        with transaction.atomic():
            for item in validated_data:
                item.update({
                    'preset_id': item['preset']['id'],
                    'language_id': item.get('language')['id'] if item.get('language') else None
                })

                # User should not be able to change files without a display
                if item['preset']['display']:
                    if 'id' in item:
                        update_files[item['id']] = item
                    else:
                        # create new nodes
                        ret.append(File.objects.create(**item))
                item.pop('preset', None)
                item.pop('language', None)

        files_to_delete = []
        nodes_to_parse = []
        current_files = [f['id'] for f in validated_data]

        # Get files that have the same contentnode, preset, and language as the files that are now attached to this node
        for file_obj in validated_data:
            delete_queryset = File.objects.filter(
                Q(contentnode=file_obj['contentnode']) &  # Get files that are associated with this node
                (Q(preset_id=file_obj['preset_id']) | Q(
                    preset=None)) &  # Look at files that have the same preset as this file
                Q(language_id=file_obj.get('language_id')) &  # Look at files with the same language as this file
                ~Q(id=file_obj['id'])  # Remove the file if it's not this file
            )
            files_to_delete += [f for f in delete_queryset.all()]
            if file_obj['contentnode'] not in nodes_to_parse:
                nodes_to_parse.append(file_obj['contentnode'])

        # Delete removed files
        for node in nodes_to_parse:
            previous_files = node.files.all()
            for f in previous_files:
                if f.id not in current_files:
                    files_to_delete.append(f)

        for to_delete in files_to_delete:
            to_delete.delete()

        if update_files:
            with transaction.atomic():
                for file_id, data in update_files.items():
                    file_obj, is_new = File.objects.get_or_create(pk=file_id)
                    # potential optimization opportunity
                    for attr, value in data.items():
                        if attr != "preset" and attr != "language":
                            setattr(file_obj, attr, value)
                    file_path = generate_file_on_disk_name(file_obj.checksum, str(file_obj))
                    if os.path.isfile(file_path):
                        file_obj.file_on_disk = DjFile(open(file_path, 'rb'))
                    else:
                        raise OSError("Error: file {} was not found".format(str(file_obj)))
                    file_obj.save()
                    ret.append(file_obj)
        return ret


class FileSerializer(BulkSerializerMixin, serializers.ModelSerializer):
    file_on_disk = serializers.SerializerMethodField('get_file_url')
    storage_url = serializers.SerializerMethodField('retrieve_storage_url')
    mimetype = serializers.SerializerMethodField('retrieve_extension')
    language = LanguageSerializer(many=False, required=False, allow_null=True)
    display_name = serializers.SerializerMethodField('retrieve_display_name')
    id = serializers.CharField(required=False)
    preset = FormatPresetSerializer(many=False)

    def get(*args, **kwargs):
        return super.get(*args, **kwargs)

    def get_file_url(self, obj):
        return obj.file_on_disk.url

    def retrieve_storage_url(self, obj):
        return generate_storage_url(str(obj))

    def retrieve_extension(self, obj):
        return obj.file_format.mimetype

    def retrieve_display_name(self, obj):
        preset = obj.preset.readable_name if obj.preset else ""
        language = " ({})".format(obj.language.readable_name) if obj.language else ""
        return "{}{}".format(preset, language)

    class Meta:
        model = File
        fields = (
            'id', 'checksum', 'display_name', 'file_size', 'language', 'file_on_disk', 'contentnode', 'file_format',
            'preset', 'original_filename', 'storage_url', 'mimetype', 'source_url')
        list_serializer_class = FileListSerializer


class ContentKindSerializer(serializers.ModelSerializer):
    associated_presets = serializers.SerializerMethodField('retrieve_associated_presets')

    def retrieve_associated_presets(self, kind):
        return FormatPreset.objects.filter(kind=kind).values()

    class Meta:
        model = ContentKind
        fields = ("kind", 'associated_presets')


class CustomListSerializer(serializers.ListSerializer):
    def update(self, instance, validated_data):
        update_nodes = {}
        tag_mapping = {}
        prerequisite_mapping = {}
        ret = []
        unformatted_input_tags = []

        with transaction.atomic():
            for item in validated_data:
                item_tags = item.get('tags')

                unformatted_input_tags += item.pop('tags')
                if 'id' in item:
                    update_nodes[item['id']] = item
                    tag_mapping[item['id']] = item_tags
                    prerequisite_mapping.update({item['id']: item.pop('prerequisite')})
                else:
                    # create new nodes
                    new_node = ContentNode.objects.create(**item)
                    ret.append(new_node)
                    prerequisite_mapping.update({new_node.pk: item.pop('prerequisite')})


        # get all ContentTag objects, if doesn't exist, create them.
        all_tags = []
        for tag_data in unformatted_input_tags:
            # when deleting nodes, tag_data is a dict, but when adding nodes, it's a unicode string
            if isinstance(tag_data, unicode):
                tag_data = json.loads(tag_data)
            tag_tuple = ContentTag.objects.get_or_create(tag_name=tag_data['tag_name'], channel_id=tag_data['channel'])
            all_tags.append(tag_tuple[0])

        if ret:
            # new nodes and tags have been created, now add tags to them
            bulk_adding_list = []
            ThroughModel = ContentNode.tags.through
            for tag in all_tags:
                for node in ret:
                    bulk_adding_list.append(ThroughModel(node_id=node.pk, contenttag_id=tag.pk))
            ThroughModel.objects.bulk_create(bulk_adding_list)

        # Perform updates.
        if update_nodes:
            record_node_addition_stats(update_nodes, ContentNode.objects.get(id=update_nodes.itervalues().next()['id']),
                                       self.context['request'].user.id)
            with transaction.atomic():
                with ContentNode.objects.delay_mptt_updates():
                    for node_id, data in update_nodes.items():
                        node, is_new = ContentNode.objects.get_or_create(pk=node_id)

                        taglist = []
                        for tag_data in tag_mapping.get(node_id, None):
                            # when deleting nodes, tag_data is a dict, but when adding nodes, it's a unicode string
                            if isinstance(tag_data, unicode):
                                tag_data = json.loads(tag_data)

                            # this requires optimization
                            for tag_itm in all_tags:
                                if tag_itm.tag_name == tag_data['tag_name'] \
                                        and tag_itm.channel_id == tag_data['channel']:
                                    taglist.append(tag_itm)

                        # Detect if model has been moved to a different tree
                        if node.pk is not None:
                            original = ContentNode.objects.get(pk=node.pk)
                            if original.parent_id and original.parent_id != node.parent_id:
                                original_parent = ContentNode.objects.get(pk=original.parent_id)
                                original_parent.changed = True
                                original_parent.save()

                        # potential optimization opportunity
                        for attr, value in data.items():
                            setattr(node, attr, value)
                        node.tags = taglist

                        node.save(request=self.context['request'])

                        PrerequisiteContentRelationship.objects.filter(target_node_id=node_id).delete()
                        for prereq_node in prerequisite_mapping.get(node_id) or []:
                            PrerequisiteContentRelationship.objects.get_or_create(target_node_id=node_id, prerequisite_id=prereq_node.id)
<<<<<<< HEAD
                        node.save(request=self.context['request'])
=======
                        node.save()

>>>>>>> ec73852a
                        ret.append(node)
        return ret


def record_action_stats(nodes_being_added, user_id):
    """
    :param nodes_being_added: The nodes being added to the human channel.
    :param user_id: The id of the user committing the action.
    """

    action_attributes = dict(action_source='Human', content_source='Human', user_id=user_id)

    # The first node to be added in this action.
    first_node = nodes_being_added.itervalues().next()
    action_attributes['content_type'] = first_node['kind'].kind.title()

    if 'id' in first_node and ContentNode.objects.get(id=first_node['id']).parent is not None:
        action_attributes['action'] = 'Update'
    else:
        action_attributes['action'] = 'Create'
        action_attributes['num_nodes_added'] = len(nodes_being_added)
        num_resources = 0
        for id, node in nodes_being_added.items():
            if node['kind'].kind != content_kinds.TOPIC:
                num_resources += 1
        action_attributes['num_resources_added'] = num_resources

    # The parent the new nodes are being added to.
    parent_node = first_node['parent']
    action_attributes['channel_id'] = parent_node.get_channel().id

    root_node = parent_node.get_root()
    action_attributes['channel_num_resources'] = root_node.get_descendants().exclude(kind=content_kinds.TOPIC).count() \
        + (action_attributes.get('num_resources_added') or 0)
    action_attributes['channel_num_nodes'] = root_node.get_descendant_count() + (action_attributes.get('num_nodes_added') or 0)

    record_channel_action_stats(action_attributes)


class TagSerializer(serializers.ModelSerializer):
    class Meta:
        model = ContentTag
        fields = ('tag_name', 'channel', 'id')


class AssessmentListSerializer(serializers.ListSerializer):
    def update(self, instance, validated_data):
        ret = []
        file_mapping = {}

        with transaction.atomic():
            for item in validated_data:
                files = item.pop('files', [])  # Remove here to avoid problems with setting attributes

                # Handle existing items
                if 'id' in item:
                    aitem, is_new = AssessmentItem.objects.get_or_create(pk=item['id'])
                    if item['deleted']:
                        aitem.delete()
                        continue
                    else:
                        # Set attributes for assessment item
                        for attr, value in item.items():
                            setattr(aitem, attr, value)
                        aitem.save()
                else:
                    # Create item
                    aitem = AssessmentItem.objects.create(**item)

                for f in files:
                    if f.checksum in str(aitem.__dict__):
                        if f.assessment_item_id != aitem.pk:
                            f.assessment_item = aitem
                            f.save()
                    else:
                        f.delete()

                ret.append(aitem)

        return ret


class AssessmentItemSerializer(BulkSerializerMixin, serializers.ModelSerializer):
    contentnode = serializers.PrimaryKeyRelatedField(queryset=ContentNode.objects.all())
    id = serializers.IntegerField(required=False)

    class Meta:
        model = AssessmentItem
        fields = ('id', 'question', 'files', 'type', 'answers', 'contentnode', 'assessment_id',
                  'hints', 'raw_data', 'order', 'source_url', 'randomize', 'deleted')
        list_serializer_class = AssessmentListSerializer


class SimplifiedContentNodeSerializer(BulkSerializerMixin, serializers.ModelSerializer):
    id = serializers.CharField(required=False)
    children = serializers.PrimaryKeyRelatedField(many=True, read_only=True)
    prerequisite = serializers.PrimaryKeyRelatedField(many=True, queryset=ContentNode.objects.all())
    is_prerequisite_of = serializers.PrimaryKeyRelatedField(many=True, read_only=True)
    metadata = serializers.SerializerMethodField('retrieve_metadata')
    parent_title = serializers.SerializerMethodField('retrive_parent_title')
    ancestors = serializers.SerializerMethodField('get_node_ancestors')

    def retrive_parent_title(self, node):
        return node.parent and node.parent.title

    def retrieve_metadata(self, node):
        if node.kind_id == content_kinds.TOPIC:
            # descendants = node.get_descendants(include_self=True)
            # aggregated = descendants.aggregate(resource_size=Sum('files__file_size'), assessment_size=Sum('assessment_items__files__file_size'))
            return {
                "total_count": node.get_descendant_count(),
                "resource_count": node.get_descendants().exclude(kind=content_kinds.TOPIC).count(),
                # "resource_size" : (aggregated.get('resource_size') or 0) + (aggregated.get('assessment_size') or 0),
            }
        else:
            # assessment_size = node.assessment_items.aggregate(resource_size=Sum('files__file_size'))['resource_size'] or 0
            # resource_size = node.files.aggregate(resource_size=Sum('file_size')).get('resource_size') or 0
            return {
                "total_count": 1,
                "resource_count": 1,
            }

    @staticmethod
    def setup_eager_loading(queryset):
        """ Perform necessary eager loading of data. """
        queryset = queryset.prefetch_related('children').prefetch_related('files').prefetch_related('assessment_items')
        return queryset

    def to_internal_value(self, data):
        """
        In order to be able to handle passing tag_name in array,
        we need to overwrite this method to bypass run_validation for tags
        """
        if not isinstance(data, dict):
            message = self.error_messages['invalid'].format(
                datatype=type(data).__name__
            )
            raise ValidationError({
                api_settings.NON_FIELD_ERRORS_KEY: [message]
            })

        ret = OrderedDict()
        errors = OrderedDict()
        fields = self._writable_fields

        for field in fields:
            validate_method = getattr(self, 'validate_' + field.field_name, None)
            primitive_value = field.get_value(data)
            try:
                if field.field_name != 'tags':
                    validated_value = field.run_validation(primitive_value)
                else:
                    validated_value = primitive_value

                if validate_method is not None:
                    validated_value = validate_method(validated_value)
            except ValidationError as exc:
                errors[field.field_name] = exc.detail
            except DjangoValidationError as exc:
                errors[field.field_name] = list(exc.messages)
            except SkipField:
                pass
            else:
                set_value(ret, field.source_attrs, validated_value)

        if errors:
            raise ValidationError(errors)

        return ret

    def create(self, validated_data):
        ModelClass = self.Meta.model
        info = model_meta.get_field_info(ModelClass)
        many_to_many = {}
        for field_name, relation_info in info.relations.items():
            if relation_info.to_many and (field_name in validated_data):
                many_to_many[field_name] = validated_data.pop(field_name)

        try:
            instance = ModelClass.objects.create(**validated_data)
        except TypeError as exc:
            msg = (
                'Got a `TypeError` when calling `%s.objects.create()`. '
                'This may be because you have a writable field on the '
                'serializer class that is not a valid argument to '
                '`%s.objects.create()`. You may need to make the field '
                'read-only, or override the %s.create() method to handle '
                'this correctly.\nOriginal exception text was: %s.' %
                (
                    ModelClass.__name__,
                    ModelClass.__name__,
                    self.__class__.__name__,
                    exc
                )
            )
            raise TypeError(msg)

        # Save many-to-many relationships after the instance is created.
        if self.validated_data['tags']:
            tag_list = []
            for tag in self.validated_data['tags']:
                # tag_list.append(ContentTag.objects.get_or_create(tag_name=tag['tag_name'])[0])
                tag_list.append(ContentTag.objects.get_or_create(tag_name=tag)[0])
            setattr(instance, 'tags', tag_list)
            many_to_many.pop('tags')

        if many_to_many:
            for field_name, value in many_to_many.items():
                setattr(instance, field_name, value)

        instance.save()

        return instance

    def update(self, instance, validated_data):
        """
        Since we are not doing anything crazy about the nested writable field(tags here),
        so just bypass the raise_errors_on_nested_writes().
        This may need to change in the future when we need to do crazy things on nested writable field.
        """
        for attr, value in validated_data.items():
            setattr(instance, attr, value)
        instance.save()
        return instance

    def get_node_ancestors(self, node):
        return node.get_ancestors().values_list('id', flat=True)

    class Meta:
        model = ContentNode
        fields = ('title', 'id', 'sort_order', 'kind', 'children', 'parent', 'metadata', 'content_id', 'prerequisite', 'is_prerequisite_of', 'parent_title', 'ancestors')


class RootNodeSerializer(SimplifiedContentNodeSerializer):
    channel_name = serializers.SerializerMethodField('retrieve_channel_name')

    def retrieve_metadata(self, node):
        descendants = node.get_descendants(include_self=True)
        return {
            "total_count": node.get_descendant_count(),
            "resource_count": descendants.exclude(kind_id=content_kinds.TOPIC).count(),
            "max_sort_order": node.children.aggregate(max_sort_order=Max('sort_order'))['max_sort_order'] or 1,
            "resource_size": 0,
            "has_changed_descendant": descendants.filter(changed=True).exists()
        }

    def retrieve_channel_name(self, node):
        channel = node.get_channel()
        return channel.name if channel else None

    class Meta:
        model = ContentNode
        fields = ('title', 'id', 'kind', 'children', 'metadata', 'published', 'channel_name', 'prerequisite', 'is_prerequisite_of', 'parent_title', 'ancestors')


class ContentNodeSerializer(SimplifiedContentNodeSerializer):
    ancestors = serializers.SerializerMethodField('get_node_ancestors')
    valid = serializers.SerializerMethodField('check_valid')
    associated_presets = serializers.SerializerMethodField('retrieve_associated_presets')

    def retrieve_associated_presets(self, node):
        return node.get_associated_presets()

    def check_valid(self, node):
        if node.kind_id == content_kinds.TOPIC:
            return True
        elif node.kind_id == content_kinds.EXERCISE:
            for aitem in node.assessment_items.exclude(type=exercises.PERSEUS_QUESTION):
                answers = json.loads(aitem.answers)
                correct_answers = filter(lambda a: a['correct'], answers)
                if aitem.question == "" or len(answers) == 0 or len(correct_answers) == 0 or \
                        any(filter(lambda a: a['answer'] == "", answers)) or \
                        (aitem.type == exercises.SINGLE_SELECTION and len(correct_answers) > 1) or \
                        any(filter(lambda h: h['hint'] == "", json.loads(aitem.hints))):
                    return False
            return True
        else:
            return node.files.filter(preset__supplementary=False).exists()

    def retrieve_metadata(self, node):
        if node.kind_id == content_kinds.TOPIC:
            descendants = node.get_descendants(include_self=True)
            return {
                "total_count": node.get_descendant_count(),
                "resource_count": descendants.exclude(kind=content_kinds.TOPIC).count(),
                "max_sort_order": node.children.aggregate(max_sort_order=Max('sort_order'))['max_sort_order'] or 1,
                "resource_size": 0,  # Make separate request
                "has_changed_descendant": descendants.filter(changed=True).exists(),
            }
        else:
            assessment_size = node.assessment_items.values('files__checksum', 'files__file_size').distinct()\
                            .aggregate(resource_size=Sum('files__file_size')).get('resource_size') or 0
            resource_size = node.files.values('file_size', 'checksum').distinct()\
                            .aggregate(resource_size=Sum('file_size')).get('resource_size') or 0
            resource_count = 1
            if node.kind_id == content_kinds.EXERCISE:
                resource_count = node.assessment_items.filter(deleted=False).count()

            return {
                "total_count": 1,
                "resource_count": resource_count,
                "max_sort_order": node.sort_order,
                "resource_size": assessment_size + resource_size,
                "has_changed_descendant": node.changed,
            }

    class Meta:
        list_serializer_class = CustomListSerializer
        model = ContentNode
        fields = ('title', 'changed', 'id', 'description', 'sort_order', 'author', 'copyright_holder', 'license',
                  'license_description', 'assessment_items', 'files', 'parent_title', 'ancestors', 'modified',
                  'kind', 'parent', 'children', 'published', 'associated_presets', 'valid', 'metadata',
                  'tags', 'extra_fields', 'prerequisite', 'is_prerequisite_of')


class ContentNodeEditSerializer(ContentNodeSerializer):
    original_channel = serializers.SerializerMethodField('retrieve_original_channel')
    files = FileSerializer(many=True, read_only=True)
    tags = TagSerializer(many=True)
    assessment_items = AssessmentItemSerializer(many=True, read_only=True)

    def retrieve_original_channel(self, node):
        original = node.get_original_node()
        channel = original.get_channel() if original else None
        return {"id": channel.pk, "name": channel.name} if channel else None

    class Meta:
        list_serializer_class = CustomListSerializer
        model = ContentNode
        fields = ('title', 'changed', 'id', 'description', 'sort_order', 'author', 'copyright_holder', 'license',
                  'license_description', 'assessment_items', 'files', 'parent_title', 'content_id', 'modified',
                  'kind', 'parent', 'children', 'published', 'associated_presets', 'valid', 'metadata', 'ancestors',
                  'tags', 'extra_fields', 'original_channel', 'prerequisite', 'is_prerequisite_of', 'thumbnail_encoding')



class ContentNodeCompleteSerializer(ContentNodeEditSerializer):
    class Meta:
        list_serializer_class = CustomListSerializer
        model = ContentNode
        fields = (
            'title', 'changed', 'id', 'description', 'sort_order', 'author', 'node_id', 'copyright_holder', 'license',
            'license_description', 'kind', 'prerequisite', 'is_prerequisite_of', 'parent_title', 'ancestors',
            'original_channel', 'original_source_node_id', 'source_node_id', 'content_id', 'original_channel_id',
            'source_channel_id', 'source_id', 'source_domain', 'thumbnail_encoding',
            'children', 'parent', 'tags', 'created', 'modified', 'published', 'extra_fields', 'assessment_items',
            'files', 'valid', 'metadata')


class ChannelSerializer(serializers.ModelSerializer):
    has_changed = serializers.SerializerMethodField('check_for_changes')
    main_tree = RootNodeSerializer(read_only=True)
    staging_tree = RootNodeSerializer(read_only=True)
    trash_tree = RootNodeSerializer(read_only=True)
    thumbnail_url = serializers.SerializerMethodField('generate_thumbnail_url')
    created = serializers.SerializerMethodField('get_date_created')
    updated = serializers.SerializerMethodField('get_date_updated')
    tags = TagSerializer(many=True, read_only=True)

    def get_date_created(self, channel):
        return channel.main_tree.created.strftime("%X %x")

    def get_date_updated(self, channel):
        return channel.staging_tree.created.strftime("%X %x") if channel.staging_tree else None

    def generate_thumbnail_url(self, channel):
        if channel.thumbnail and 'static' not in channel.thumbnail:
            return generate_storage_url(channel.thumbnail)
        return '/static/img/kolibri_placeholder.png'

    def check_for_changes(self, channel):
        return channel.main_tree and channel.main_tree.get_descendants().filter(changed=True).count() > 0

    @staticmethod
    def setup_eager_loading(queryset):
        """ Perform necessary eager loading of data. """
        queryset = queryset.select_related('main_tree')
        return queryset

    class Meta:
        model = Channel
        fields = (
            'id', 'created', 'updated', 'name', 'description', 'has_changed', 'editors', 'main_tree', 'trash_tree',
            'staging_tree', 'source_id', 'source_domain', 'ricecooker_version', 'thumbnail', 'version', 'deleted',
            'public', 'thumbnail_url','thumbnail_encoding', 'pending_editors', 'viewers', 'tags', 'preferences')


class AccessibleChannelListSerializer(serializers.ModelSerializer):
    size = serializers.SerializerMethodField("get_resource_size")
    count = serializers.SerializerMethodField("get_resource_count")
    created = serializers.SerializerMethodField('get_date_created')
    main_tree = RootNodeSerializer(read_only=True)

    def get_date_created(self, channel):
        return channel.main_tree.created

    def get_resource_size(self, channel):
        return channel.get_resource_size()

    def get_resource_count(self, channel):
        return channel.main_tree.get_descendant_count()

    class Meta:
        model = Channel
        fields = ('id', 'created', 'name', 'size', 'count', 'version', 'deleted', 'main_tree')


class ChannelListSerializer(serializers.ModelSerializer):
    thumbnail_url = serializers.SerializerMethodField('generate_thumbnail_url')
    view_only = serializers.SerializerMethodField('check_view_only')
    published = serializers.SerializerMethodField('check_published')
    count = serializers.SerializerMethodField("get_resource_count")
    created = serializers.SerializerMethodField('get_date_created')

    def get_date_created(self, channel):
        return channel.main_tree.created

    def get_resource_count(self, channel):
        return channel.main_tree.get_descendant_count()

    def check_published(self, channel):
        return channel.main_tree.published

    def check_view_only(self, channel):
        return channel.is_view_only == 1

    def generate_thumbnail_url(self, channel):
        if channel.thumbnail and 'static' not in channel.thumbnail:
            return generate_storage_url(channel.thumbnail)
        return '/static/img/kolibri_placeholder.png'

    class Meta:
        model = Channel
        fields = ('id', 'created', 'name', 'view_only', 'published', 'pending_editors', 'editors', 'viewers',
                  'description', 'count', 'version', 'public', 'thumbnail_url', 'thumbnail', 'thumbnail_encoding', 'deleted', 'preferences')


class UserSerializer(serializers.ModelSerializer):
    class Meta:
        model = User
        fields = ('email', 'first_name', 'last_name', 'is_active', 'is_admin', 'id', 'is_staff')


class CurrentUserSerializer(serializers.ModelSerializer):
    clipboard_tree = RootNodeSerializer(read_only=True)

    class Meta:
        model = User
        fields = ('email', 'first_name', 'last_name', 'is_active', 'is_admin', 'id', 'clipboard_tree')


class UserChannelListSerializer(serializers.ModelSerializer):
    class Meta:
        model = User
        fields = ('email', 'first_name', 'last_name', 'id', 'is_active')


class AdminChannelListSerializer(serializers.ModelSerializer):
    published = serializers.SerializerMethodField('check_published')
    count = serializers.SerializerMethodField("compute_item_count")
    created = serializers.SerializerMethodField('get_date_created')
    modified = serializers.SerializerMethodField('get_date_modified')
    download_url = serializers.SerializerMethodField('generate_db_url')
    editors = UserChannelListSerializer(many=True, read_only=True)
    viewers = UserChannelListSerializer(many=True, read_only=True)

    def generate_db_url(self, channel):
        return "{path}{id}.sqlite3".format(path=settings.CONTENT_DATABASE_URL, id=channel.pk)

    def get_date_created(self, channel):
        return channel.main_tree.created

    def get_date_modified(self, channel):
        return channel.main_tree.modified

    def compute_item_count(self, channel):
        return channel.main_tree.get_descendant_count()

    def check_published(self, channel):
        return channel.main_tree.published

    class Meta:
        model = Channel
        fields = ('id', 'created', 'modified', 'name', 'published', 'editors', 'viewers', 'staging_tree',
                  'description', 'count', 'version', 'public', 'deleted', 'ricecooker_version', 'download_url')

class SimplifiedChannelListSerializer(serializers.ModelSerializer):
    class Meta:
        model = Channel
        fields = ('id', 'name')

class AdminUserListSerializer(serializers.ModelSerializer):
    editable_channels = SimplifiedChannelListSerializer(many=True, read_only=True)
    view_only_channels = SimplifiedChannelListSerializer(many=True, read_only=True)

    class Meta:
        model = User
        fields = ('email', 'first_name', 'last_name', 'id', 'editable_channels', 'view_only_channels', 'is_admin', 'date_joined', 'is_active')

class InvitationSerializer(BulkSerializerMixin, serializers.ModelSerializer):
    channel_name = serializers.SerializerMethodField('retrieve_channel_name')
    sender = UserSerializer(read_only=True)

    def retrieve_channel_name(self, invitation):
        return invitation.channel.name

    class Meta:
        model = Invitation
        fields = (
            'id', 'invited', 'email', 'sender', 'channel', 'first_name', 'last_name', 'share_mode', 'channel_name')<|MERGE_RESOLUTION|>--- conflicted
+++ resolved
@@ -250,12 +250,7 @@
                         PrerequisiteContentRelationship.objects.filter(target_node_id=node_id).delete()
                         for prereq_node in prerequisite_mapping.get(node_id) or []:
                             PrerequisiteContentRelationship.objects.get_or_create(target_node_id=node_id, prerequisite_id=prereq_node.id)
-<<<<<<< HEAD
                         node.save(request=self.context['request'])
-=======
-                        node.save()
-
->>>>>>> ec73852a
                         ret.append(node)
         return ret
 
