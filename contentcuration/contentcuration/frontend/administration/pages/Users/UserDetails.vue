--- conflicted
+++ resolved
@@ -73,7 +73,6 @@
         </p>
         <UserStorage :value="user.disk_space" :userId="userId" />
 
-<<<<<<< HEAD
         <!-- Policies -->
         <h2 class="mb-2 mt-5">
           Policies accepted
@@ -103,7 +102,7 @@
         <div v-for="channel in details.edit_channels" :key="channel.id" class="mb-2">
           <ActionLink
             :text="channel.name"
-            :href="`/channels/${channel.id}`"
+            :href="channelUrl(channel)"
             target="_blank"
           />
         </div>
@@ -117,43 +116,12 @@
         <div v-for="channel in details.viewonly_channels" :key="channel.id" class="mb-2">
           <ActionLink
             :text="channel.name"
-            :href="`/channels/${channel.id}`"
+            :href="channelUrl(channel)"
             target="_blank"
           />
         </div>
       </VCard>
     </VCardText>
-=======
-      <!-- Channels -->
-      <h2 class="mb-2 mt-5">
-        Editing {{ details.edit_channels.length | pluralChannels }}
-      </h2>
-      <p v-if="!details.edit_channels.length" class="grey--text">
-        No channels found
-      </p>
-      <div v-for="channel in details.edit_channels" :key="channel.id" class="mb-2">
-        <ActionLink
-          :text="channel.name"
-          :href="channelUrl(channel)"
-          target="_blank"
-        />
-      </div>
-
-      <h2 class="mb-2 mt-5">
-        Viewing {{ details.viewonly_channels.length | pluralChannels }}
-      </h2>
-      <p v-if="!details.viewonly_channels.length" class="grey--text">
-        No channels found
-      </p>
-      <div v-for="channel in details.viewonly_channels" :key="channel.id" class="mb-2">
-        <ActionLink
-          :text="channel.name"
-          :href="channelUrl(channel)"
-          target="_blank"
-        />
-      </div>
-    </VContainer>
->>>>>>> 0319f709
   </FullscreenModal>
 
 </template>
