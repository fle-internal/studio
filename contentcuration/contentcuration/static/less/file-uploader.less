@import "global-variables.less";
@import "modal-styles.less";

#file_upload_modal{
    padding:20px;
    min-height: @uploader-height;
    #file_upload_buttons{ margin-bottom:15px; }
    #file_upload_list_wrapper{
        #dropzone {
            margin-top:25px;
            min-height: 400px;
            width:100%;
            margin-bottom:20px;
            .default-item{
                width:100%;
                height:400px;
                border:5px solid @blue-500;
                color:@blue-500;
                padding-top:20%;
                padding-bottom:20%;
                font-size:12pt;
                &:hover{ background:rgba(187,222,251,0.4); }
            }
        }
        #show_uploading_wrapper{
            margin:0px 10px 30px 20px;
            cursor: pointer;
            #show_uploading{ width:20px; height:20px; }
            label{ font-size:12pt; padding-left:5px; }
        }
        #file_upload_count{
            font-weight: bold;
            font-size: 14pt;
            color: @gray-700;
            display: none;
            align-items: center;
            justify-content: center;
            margin: 20px;
            width: 100%;
        }
        &.hide_uploaded .format_item_wrapper{display:none !important;}
        #file_upload_list{
            min-height:400px;
            .default-item{
                text-align: center;
                padding-top:20%;
                padding-bottom:20%;
                font-size:12pt;
            }
            .file_dropzone_contents, .format_item{ margin: 0px 30px 35px 30px; }
            .file_dropzone_contents{
                .name{ font-size:14pt; }
                .name, .error{ overflow:hidden; width:100%; }
                .error{ color:@red-error-color; }
                .size{
                    font-size:12pt;
                    color:gray;
                    font-weight:normal;
                    font-style:italic;
                }
                .dropzone_remove{
                    display:none;
                    color:@red-error-color;
                    cursor:pointer;
                }
                .preview_section .data-dz-thumbnail{
                    width:auto;
                    min-height:70px;
                    display:block;
                }
            }
        }
    }
}

.format_item{
    padding: 10px;
    border: 1px solid @gray-300;
    .remove_from_dz{
        cursor:pointer;
        font-size:14pt;
    }
}

.format_editor_header{
    font-size:12pt;
    font-weight:bold;
    margin:10px;
    padding-bottom: 10px;
    border-bottom: 1px dotted @gray-300;
    .file_size_metadata{ font-size: 10pt; }
}
.thumbnail_img{
    width:130px;
    height:130px;
    object-fit: cover;
}
.format_section{
    &.format_metadata_section{ padding-left: 30px; }
    .name_content_input{
        padding:2px 5px;
        border:1px solid @gray-400;
        width:100%;
        margin-bottom: 10px;
        font-size:14pt;
    }
}
<<<<<<< HEAD
.format_editor_list{
	margin-left:30px;
	.format_dropzone{
		width:auto;
		.file_upload_progress{
			height:10px;
			width:90%;
		}
		.progress-bar-success {
			background: @blue-200;
		}
		.upload_cancel{
			color: @blue-200;
			cursor:pointer;
		}
	}
	.language_dropdown{
		width: 75px;
	}
	.format_editor_file_name_wrapper{
		display:inline;
	}
	.add_format_button{
		margin-left: -15px;
	}
	.format_editor_remove{
		cursor:pointer;
	}
	.format_editor_item{
		font-size:11pt;
		margin-bottom:5px;

		.format_editor_format_name{
			font-size: 10pt;
			.format_preset_name{
				font-weight:bold;
			}
		}
=======

.format_editor_list{
    margin-left:25px;
    margin-bottom:10px;
    .format_dropzone{
        width:auto;
        .file_upload_progress{ max-width:70%; }
        div .name { font-weight: bold; }
    }
    .add_format_button{ margin-left: -15px; }
    .format_metadata{ padding: 0px 15px; }
    .format_editor_remove{ cursor:pointer; }
    .format_editor_item{
        font-size:11pt;
        margin-bottom:5px;
        .format_editor_format_name{
            font-weight:bold;
            padding:0;
            font-size: 10pt;
        }
        .format_editor_file_name{
            max-width:60%;
            overflow:hidden;
            display:inline-block;
            width:auto;
            cursor:pointer;
        }
        .format_editor_file_name:hover{ font-weight:bold; }
        .format_editor_selected_size{
            display:inline-block;
            margin-top:-20px;
            color:@gray-400;
            font-size:10pt;
            position: relative;
            bottom: 5px;
        }
        .format_editor_file_name_wrapper{ display:inline; }
        .format_editor_options_wrapper{
            width:auto;
            .glyphicon{ cursor:pointer; }
        }
    }
}
>>>>>>> ddcc48b9

#thumbnail_modal{
    @thumbnail-modal-height: 400px;
    @thumbnail-modal-width: 600px;
    padding:10px 5px;
    overflow-y:auto;
    .modal-dialog{
        width:@thumbnail-modal-width * 0.7;
        height: @thumbnail-modal-height;
    }
    .modal-content{
        .modal-header{ background-color:@gray-200; }
        #thumbnail_area{
            #generate_thumbnail_text, #generate_thumbnail_error{ display:none; font-weight: bold; }
            #generate_thumbnail_error{ color:@red-error-color; margin-top: 15%; word-wrap: break-word;}
            #thumbnail_buttons{ padding-bottom: 20px; }
            #thumbnail_preview{
                height:@thumbnail-modal-height * 0.7;
                overflow-y:auto;
                margin-bottom:10px;
                padding:5px;
                #thumbnail_placeholder{
                    width:100%;
                    height:100%;
                    padding-top: 25%;
                    color:@gray-400;
                    font-weight:bold;
                }
                #thumbnail_preview_img{
                    max-width:100%;
                    max-height:100%;
                }
            }
            &.loading{
                #generate_thumbnail_text{ display: inline-block; }
                #thumbnail_preview{ display: block; }
                #generate_thumbnail_error{ display: none; }
                #generate_thumbnail{ .disabled; }
                #thumbnail_preview_img{ opacity: 0.7; }
            }
            &.error{
                #thumbnail_preview{ display: none; }
                #generate_thumbnail_error{ display: block; }
            }
        }

    }
}
<|MERGE_RESOLUTION|>--- conflicted
+++ resolved
@@ -105,46 +105,6 @@
         font-size:14pt;
     }
 }
-<<<<<<< HEAD
-.format_editor_list{
-	margin-left:30px;
-	.format_dropzone{
-		width:auto;
-		.file_upload_progress{
-			height:10px;
-			width:90%;
-		}
-		.progress-bar-success {
-			background: @blue-200;
-		}
-		.upload_cancel{
-			color: @blue-200;
-			cursor:pointer;
-		}
-	}
-	.language_dropdown{
-		width: 75px;
-	}
-	.format_editor_file_name_wrapper{
-		display:inline;
-	}
-	.add_format_button{
-		margin-left: -15px;
-	}
-	.format_editor_remove{
-		cursor:pointer;
-	}
-	.format_editor_item{
-		font-size:11pt;
-		margin-bottom:5px;
-
-		.format_editor_format_name{
-			font-size: 10pt;
-			.format_preset_name{
-				font-weight:bold;
-			}
-		}
-=======
 
 .format_editor_list{
     margin-left:25px;
@@ -155,15 +115,17 @@
         div .name { font-weight: bold; }
     }
     .add_format_button{ margin-left: -15px; }
+    .language_dropdown{ width: 75px; }
     .format_metadata{ padding: 0px 15px; }
     .format_editor_remove{ cursor:pointer; }
+    .format_editor_file_name_wrapper{ display:inline; }
     .format_editor_item{
         font-size:11pt;
         margin-bottom:5px;
         .format_editor_format_name{
-            font-weight:bold;
             padding:0;
             font-size: 10pt;
+            .format_preset_name{ font-weight:bold; }
         }
         .format_editor_file_name{
             max-width:60%;
@@ -188,7 +150,6 @@
         }
     }
 }
->>>>>>> ddcc48b9
 
 #thumbnail_modal{
     @thumbnail-modal-height: 400px;
