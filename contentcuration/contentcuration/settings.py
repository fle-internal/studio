"""
Django settings for contentcuration project.

Generated by 'django-admin startproject' using Django 1.8.1.

For more information on this file, see
https://docs.djangoproject.com/en/1.8/topics/settings/

For the full list of settings and their values, see
https://docs.djangoproject.com/en/1.8/ref/settings/
"""

# Build paths inside the project like this: os.path.join(BASE_DIR, ...)
import os
import re
import logging

logging.getLogger("newrelic").setLevel(logging.CRITICAL)
BASE_DIR = os.path.dirname(os.path.dirname(os.path.abspath(__file__)))

STORAGE_ROOT = os.path.join(BASE_DIR, "storage")

STATIC_ROOT = os.path.join(BASE_DIR, "static")
DB_ROOT = os.path.join(BASE_DIR, "databases")

PERMISSION_TEMPLATE_ROOT = os.path.join(BASE_DIR, "contentcuration", "templates", "permissions")

# Quick-start development settings - unsuitable for production
# See https://docs.djangoproject.com/en/1.8/howto/deployment/checklist/

# SECURITY WARNING: keep the secret key used in production secret!
SECRET_KEY = '_s0k@&o%m6bzg7s(0p(w6z5xbo%vy%mj+xx(w3mhs=f0ve0+h2'  # TODO(aron): generate secret key, secretly!

# SECURITY WARNING: don't run with debug turned on in production!
# DEBUG = True

ALLOWED_HOSTS = ["*"]  # In production, we serve through a file socket, so this is OK.


# Application definition

INSTALLED_APPS = (
    'contentcuration',
    'django.contrib.admin',
    'django.contrib.auth',
    'django.contrib.contenttypes',
    'django.contrib.sessions',
    'django.contrib.messages',
    'django.contrib.sites',
    'django.contrib.staticfiles',
    'rest_framework',
    'django_js_reverse',
    'kolibri.content',
    'email_extras',
    'le_utils',
    'rest_framework.authtoken',
    'search'
)

SESSION_ENGINE = "django.contrib.sessions.backends.cached_db"

MIDDLEWARE_CLASSES = (
    # 'django.middleware.cache.UpdateCacheMiddleware',
    'django.contrib.sessions.middleware.SessionMiddleware',
    'django.middleware.locale.LocaleMiddleware',
    'django.middleware.common.CommonMiddleware',
    'django.middleware.common.BrokenLinkEmailsMiddleware',
    'django.middleware.csrf.CsrfViewMiddleware',
    'django.contrib.auth.middleware.AuthenticationMiddleware',
    'django.contrib.auth.middleware.SessionAuthenticationMiddleware',
    'django.contrib.messages.middleware.MessageMiddleware',
    'django.middleware.clickjacking.XFrameOptionsMiddleware',
    'django.middleware.security.SecurityMiddleware',
    # 'django.middleware.cache.FetchFromCacheMiddleware',
)

if os.getenv("GCLOUD_ERROR_REPORTING"):
    MIDDLEWARE_CLASSES = (
        "contentcuration.middleware.error_reporting.ErrorReportingMiddleware",
    ) + MIDDLEWARE_CLASSES

SUPPORTED_BROWSERS = [
    'Chrome',
    'Firefox',
    'Safari',
]

REST_FRAMEWORK = {
    'DEFAULT_PERMISSION_CLASSES': (
        'rest_framework.permissions.IsAuthenticated',
        'contentcuration.permissions.CustomPermission',
    ),
    'DEFAULT_AUTHENTICATION_CLASSES': (
        'rest_framework.authentication.SessionAuthentication',
        # 'rest_framework.authentication.BasicAuthentication',
        'rest_framework.authentication.TokenAuthentication',
    )
}

ROOT_URLCONF = 'contentcuration.urls'

TEMPLATES = [
    {
        'BACKEND': 'django.template.backends.django.DjangoTemplates',
        'DIRS': ['/templates/'],
        'APP_DIRS': True,
        'OPTIONS': {
            'context_processors': [
                'django.template.context_processors.debug',
                'django.template.context_processors.request',
                'django.contrib.auth.context_processors.auth',
                'django.contrib.messages.context_processors.messages',
            ],
        },
    },
]

WSGI_APPLICATION = 'contentcuration.wsgi.application'


# Database
# https://docs.djangoproject.com/en/1.8/ref/settings/#databases

DATABASES = {
    'default': {
        'ENGINE': 'django.db.backends.postgresql_psycopg2',  # Add 'postgresql_psycopg2', 'mysql', 'sqlite3' or 'oracle'.
        'NAME': 'contentcuration',                      # Or path to database file if using sqlite3.
        # The following settings are not used with sqlite3:

        # For dev purposes only
        'USER': 'learningequality',
        'PASSWORD': 'kolibri',
        'HOST': 'localhost',                      # Empty for localhost through domain sockets or '127.0.0.1' for localhost through TCP.
        'PORT': '',                      # Set to empty string for default.
    },
}


DATABASE_ROUTERS = [
    "kolibri.content.content_db_router.ContentDBRouter",
]

# LOGGING = {
#     'version': 1,
#     'disable_existing_loggers': False,
#     'handlers': {
#         'file': {
#             'level': 'DEBUG',
#             'class': 'logging.FileHandler',
#             'filename': '/django.log',
#         },
#     },
#     'loggers': {
#         'django': {
#             'handlers': ['file'],
#             'level': 'DEBUG',
#             'propagate': True,
#         },
#     },
# }

# Internationalization
# https://docs.djangoproject.com/en/1.8/topics/i18n/

<<<<<<< HEAD
LANGUAGE_CODE = 'en'
=======
>>>>>>> 45cbdce8

TIME_ZONE = 'UTC'

USE_I18N = True

USE_L10N = True

USE_TZ = True

LOCALE_PATHS = (
    os.path.join(BASE_DIR, 'locale'),
)

ugettext = lambda s: s
LANGUAGES = (
    ('en', ugettext('English')),
    ('es', ugettext('Spanish')),
    ('es-mx', ugettext('Spanish - Mexico')),
)


# Static files (CSS, JavaScript, Images)
# https://docs.djangoproject.com/en/1.8/howto/static-files/

STATIC_URL = '/static/'

STORAGE_URL = '/content/storage/'

CONTENT_DATABASE_URL = '/content/databases/'

LOGIN_REDIRECT_URL = '/channels/'

AUTH_USER_MODEL = 'contentcuration.User'

ACCOUNT_ACTIVATION_DAYS = 7
REGISTRATION_OPEN = True
SITE_ID = 1

# EMAIL_HOST = 'localhost'
# EMAIL_PORT = 8000
# EMAIL_HOST_USER = ''
# EMAIL_HOST_PASSWORD = ''
# EMAIL_USE_TLS = False
# EMAIL_BACKEND = 'django_mailgun.MailgunBackend'
# MAILGUN_ACCESS_KEY = 'ACCESS-KEY'
# MAILGUN_SERVER_NAME = 'SERVER-NAME'

DEFAULT_FROM_EMAIL = 'Kolibri Content Workshop (Do Not Reply) <noreply@learningequality.org>'
DEFAULT_LICENSE = 1

SERVER_EMAIL = 'curation-errors@learningequality.org'
ADMINS = [('Errors', SERVER_EMAIL)]

IGNORABLE_404_URLS = [
    re.compile(r'\.(php|cgi)$'),
    re.compile(r'^/phpmyadmin/'),
    re.compile(r'^/apple-touch-icon.*\.png$'),
    re.compile(r'^/favicon\.ico$'),
    re.compile(r'^/robots\.txt$'),
]<|MERGE_RESOLUTION|>--- conflicted
+++ resolved
@@ -162,10 +162,7 @@
 # Internationalization
 # https://docs.djangoproject.com/en/1.8/topics/i18n/
 
-<<<<<<< HEAD
 LANGUAGE_CODE = 'en'
-=======
->>>>>>> 45cbdce8
 
 TIME_ZONE = 'UTC'
 
