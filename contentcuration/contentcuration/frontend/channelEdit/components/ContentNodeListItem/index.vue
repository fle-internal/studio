--- conflicted
+++ resolved
@@ -57,15 +57,21 @@
           <span v-if="isTopic? node.coach_count : isCoach">
             <VTooltip bottom>
               <template #activator="{ on }">
-                <Icon color="primary" small v-on="on">
-                  local_library
-                </Icon>
+                <div style="display: inline-block;" v-on="on">
+                  <Icon color="primary" class="mx-1" small style="vertical-align: text-top;">
+                    local_library
+                  </Icon>
+                  <template v-if="isTopic">
+                    {{ $formatNumber(node.coach_count) }}
+                  </template>
+                </div>
               </template>
-              <span v-if="!isTopic">{{ $tr('coachTooltip') }}</span>
+              <span>
+                {{ isTopic?
+                  $tr('hasCoachTooltip', {value: node.coach_count}) : $tr('coachTooltip')
+                }}
+              </span>
             </VTooltip>
-            <span v-if="isTopic">
-              {{ $formatNumber(node.coach_count) }}
-            </span>
           </span>
         </VListTileSubTitle>
         <ToggleText
@@ -177,13 +183,12 @@
       resources: '{value, number, integer} {value, plural, one {resource} other {resources}}',
       questions: '{value, number, integer} {value, plural, one {question} other {questions}}',
       openTopic: 'Open topic',
-<<<<<<< HEAD
+      hasCoachTooltip:
+        '{value, number, integer} {value, plural, one {resourece for coaches} other {resources for coaches}}',
       coachTooltip: 'Resource for coaches',
-=======
       /* eslint-disable kolibri/vue-no-unused-translations */
       copyingTask: 'Copying',
       /* eslint-enable */
->>>>>>> c8d10bfc
     },
   };
 
