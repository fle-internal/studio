"""
This module acts as the only interface point between other apps and the database backend for the content.
"""
import json
import logging
import os
import hashlib
import shutil
from django.db.models import Q, Count, Sum
from django.conf import settings
from django.core.exceptions import SuspiciousOperation
from django.http import HttpResponse
from le_utils.constants import format_presets, content_kinds
import contentcuration.models as models


def check_supported_browsers(user_agent_string):
    if not user_agent_string:
        return False
    for browser in settings.SUPPORTED_BROWSERS:
        if browser in user_agent_string:
            return True
    return False


def write_file_to_storage(fobj, check_valid=False, name=None):
    # Check that hash is valid
    checksum = hashlib.md5()
    for chunk in iter(lambda: fobj.read(4096), b""):
        checksum.update(chunk)
    name = name or fobj._name or ""
    filename, ext = os.path.splitext(name)
    hashed_filename = checksum.hexdigest()
    full_filename = "{}{}".format(hashed_filename, ext.lower())
    fobj.seek(0)

    if check_valid and hashed_filename != filename:
        raise SuspiciousOperation("Failed to upload file {0}: hash is invalid".format(name))

    # Get location of file
    file_path = models.generate_file_on_disk_name(hashed_filename, full_filename)

    # Write file
    with open(file_path, 'wb') as destf:
        shutil.copyfileobj(fobj, destf)
    return full_filename


def write_raw_content_to_storage(contents, ext=None):
    # Check that hash is valid
    checksum = hashlib.md5()
    checksum.update(contents)
    filename = checksum.hexdigest()
    full_filename = "{}.{}".format(filename, ext.lower())

    # Get location of file
    file_path = models.generate_file_on_disk_name(filename, full_filename)

    # Write file
    with open(file_path, 'wb') as destf:
        destf.write(contents)

    return filename, full_filename, file_path


def recurse(node, level=0):
    print ('\t' * level), node.id, node.lft, node.rght, node.title
    for child in models.ContentNode.objects.filter(parent=node).order_by('sort_order'):
        recurse(child, level + 1)


def clean_db():
    logging.debug("*********** CLEANING DATABASE ***********")
    for file_obj in models.File.objects.filter(Q(preset=None) & Q(contentnode=None)):
        logging.debug("Deletng unreferenced file {0}".format(file_obj.__dict__))
        file_obj.delete()
    for node_obj in models.ContentNode.objects.filter(Q(parent=None) & Q(channel_main=None) & Q(channel_trash=None) & Q(user_clipboard=None)):
        logging.debug("Deletng unreferenced node: {0}".format(node_obj.pk))
        node_obj.delete()
    for tag_obj in models.ContentTag.objects.filter(tagged_content=None):
        logging.debug("Deleting unreferenced tag: {0}".format(tag_obj.tag_name))
        tag_obj.delete()
    logging.debug("*********** DONE ***********")


def calculate_node_metadata(node):
    metadata = {
        "total_count": node.children.count(),
        "resource_count": 0,
        "max_sort_order": 1,
        "resource_size": 0,
        "has_changed_descendant": node.changed
    }

    if node.kind_id == "topic":
        for n in node.children.all():
            metadata['max_sort_order'] = max(n.sort_order, metadata['max_sort_order'])
            child_metadata = calculate_node_metadata(n)
            metadata['total_count'] += child_metadata['total_count']
            metadata['resource_size'] += child_metadata['resource_size']
            metadata['resource_count'] += child_metadata['resource_count']
            metadata['has_changed_descendant'] = metadata['has_changed_descendant'] or child_metadata['has_changed_descendant']

    else:
        metadata['resource_count'] = 1
        for f in node.files.values_list('file_size'):
            metadata['resource_size'] += f[0]
        metadata['max_sort_order'] = node.sort_order

    return metadata


def count_files(node):
    if node.kind_id == "topic":
        count = 0
        for n in node.children.all():
            count += count_files(n)
        return count
    return 1


def count_all_children(node):
    count = node.children.count()
    for n in node.children.all():
        count += count_all_children(n)
    return count


def get_total_size(node):
    total_size = 0
    if node.kind_id == "topic":
        for n in node.children.all():
            total_size += get_total_size(n)
    else:
        for f in node.files.all():
            total_size += f.file_size
    return total_size


def get_node_siblings(node):
    siblings = []
    for n in node.get_siblings(include_self=False):
        siblings.append(n.title)
    return siblings


def get_node_ancestors(node):
    ancestors = []
    for n in node.get_ancestors():
        ancestors.append(n.id)
    return ancestors


def get_child_names(node):
    names = []
    for n in node.get_children():
        names.append({"title": n.title, "id": n.id})
    return names


def batch_add_tags(request):
    # check existing tag and subtract them from bulk_create
    insert_list = []
    tag_names = request.POST.getlist('tags[]')
    existing_tags = models.ContentTag.objects.filter(tag_name__in=tag_names)
    existing_tag_names = existing_tags.values_list('tag_name', flat=True)
    new_tag_names = set(tag_names) - set(existing_tag_names)
    for name in new_tag_names:
        insert_list.append(models.ContentTag(tag_name=name))
    new_tags = models.ContentTag.objects.bulk_create(insert_list)

    # bulk add all tags to selected nodes
    all_tags = set(existing_tags).union(set(new_tags))
    ThroughModel = models.Node.tags.through
    bulk_list = []
    node_pks = request.POST.getlist('nodes[]')
    for tag in all_tags:
        for pk in node_pks:
            bulk_list.append(ThroughModel(node_id=pk, contenttag_id=tag.pk))
    ThroughModel.objects.bulk_create(bulk_list)

    return HttpResponse("Tags are successfully saved.", status=200)


def add_editor_to_channel(invitation):
    if invitation.share_mode == models.VIEW_ACCESS:
        if invitation.invited in invitation.channel.editors.all():
            invitation.channel.editors.remove(invitation.invited)
        invitation.channel.viewers.add(invitation.invited)
    else:
        if invitation.invited in invitation.channel.viewers.all():
            invitation.channel.viewers.remove(invitation.invited)
        invitation.channel.editors.add(invitation.invited)
    invitation.channel.save()
    invitation.delete()


def activate_channel(channel):
    channel.previous_tree = channel.main_tree
    channel.main_tree = channel.staging_tree
    channel.staging_tree = None
    channel.save()


def get_staged_diff(channel_id):
    channel = models.Channel.objects.get(pk=channel_id)

    has_main = channel.main_tree
    has_staging = channel.staging_tree

    main_descendants = channel.main_tree.get_descendants() if has_main else None
    updated_descendants = channel.staging_tree.get_descendants() if has_staging else None

    original_stats = main_descendants.values('kind_id').annotate(count=Count('kind_id')).order_by() if has_main else {}
    updated_stats = updated_descendants.values('kind_id').annotate(count=Count('kind_id')).order_by() if has_staging else {}

    original_file_sizes = main_descendants.aggregate(
        resource_size=Sum('files__file_size'),
        assessment_size=Sum('assessment_items__files__file_size'),
        assessment_count=Count('assessment_items'),
    ) if has_main else {}

    updated_file_sizes = updated_descendants.aggregate(
        resource_size=Sum('files__file_size'),
        assessment_size=Sum('assessment_items__files__file_size'),
        assessment_count=Count('assessment_items')
    ) if has_staging else {}

    original_file_size = (original_file_sizes.get('resource_size') or 0) + (original_file_sizes.get('assessment_size') or 0)
    updated_file_size = (updated_file_sizes.get('resource_size') or 0) + (updated_file_sizes.get('assessment_size') or 0)
    original_question_count = original_file_sizes.get('assessment_count') or 0
    updated_question_count = updated_file_sizes.get('assessment_count') or 0

    stats = [
        {
            "field": "Date/Time Created",
            "live": channel.main_tree.created.strftime("%x %X") if main_descendants else "Not Available",
            "staged": channel.staging_tree.created.strftime("%x %X") if updated_descendants else "Not Available",
        },
        {
            "field": "Ricecooker Version",
            "live": json.loads(channel.main_tree.extra_fields).get('ricecooker_version') if has_main and channel.main_tree.extra_fields else "---",
            "staged": json.loads(channel.staging_tree.extra_fields).get('ricecooker_version') if has_staging and channel.staging_tree.extra_fields else "---",
        },
        {
            "field": "File Size",
            "live": original_file_size,
            "staged": updated_file_size,
            "difference": updated_file_size - original_file_size,
            "format_size": True,
        },
    ]

    for kind, name in content_kinds.choices:
<<<<<<< HEAD
        original = original_stats.get(kind_id=kind)['count'] if original_stats.filter(kind_id=kind).exists() else 0
        updated = updated_stats.get(kind_id=kind)['count'] if updated_stats.filter(kind_id=kind).exists() else 0
        stats.append({"field": "# of {}s".format(name), "live": original, "staged": updated, "difference": updated - original})
=======
        original = original_stats.get(kind_id=kind)['count'] if has_main and original_stats.filter(kind_id=kind).exists() else 0
        updated = updated_stats.get(kind_id=kind)['count'] if has_staging and updated_stats.filter(kind_id=kind).exists() else 0
        stats.append({ "field": "# of {}s".format(name), "live": original, "staged": updated, "difference": updated - original })
>>>>>>> 7fb5ceb5

    # Add number of questions
    stats.append({
        "field": "# of Questions",
        "live": original_question_count,
        "staged": updated_question_count,
        "difference": updated_question_count - original_question_count,
    })

    # Add number of subtitles
    original_subtitle_count = main_descendants.filter(files__preset_id=format_presets.VIDEO_SUBTITLE).count() if has_main else 0
    updated_subtitle_count = updated_descendants.filter(files__preset_id=format_presets.VIDEO_SUBTITLE).count() if has_staging else 0
    stats.append({
        "field": "# of Subtitles",
        "live": original_subtitle_count,
        "staged": updated_subtitle_count,
        "difference": updated_subtitle_count - original_subtitle_count,
    })

    return stats<|MERGE_RESOLUTION|>--- conflicted
+++ resolved
@@ -252,15 +252,9 @@
     ]
 
     for kind, name in content_kinds.choices:
-<<<<<<< HEAD
-        original = original_stats.get(kind_id=kind)['count'] if original_stats.filter(kind_id=kind).exists() else 0
-        updated = updated_stats.get(kind_id=kind)['count'] if updated_stats.filter(kind_id=kind).exists() else 0
-        stats.append({"field": "# of {}s".format(name), "live": original, "staged": updated, "difference": updated - original})
-=======
         original = original_stats.get(kind_id=kind)['count'] if has_main and original_stats.filter(kind_id=kind).exists() else 0
         updated = updated_stats.get(kind_id=kind)['count'] if has_staging and updated_stats.filter(kind_id=kind).exists() else 0
         stats.append({ "field": "# of {}s".format(name), "live": original, "staged": updated, "difference": updated - original })
->>>>>>> 7fb5ceb5
 
     # Add number of questions
     stats.append({
