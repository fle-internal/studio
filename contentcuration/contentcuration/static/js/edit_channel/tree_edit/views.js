--- conflicted
+++ resolved
@@ -16,11 +16,7 @@
 	lists: [],
 	template: require("./hbtemplates/container_area.handlebars"),
 	initialize: function(options) {
-<<<<<<< HEAD
 		_.bindAll(this, 'copy_content','delete_content' , 'move_items' ,'add_container','toggle_details', 'handle_checked', 'open_archive');
-=======
-		_.bindAll(this, 'copy_content','delete_content' , 'add_container','toggle_details', 'handle_checked');
->>>>>>> b4cb6c90
 		this.bind_workspace_functions();
 		this.is_edit_page = options.edit;
 		this.collection = options.collection;
@@ -33,13 +29,9 @@
 		'click .edit_button' : 'edit_selected',
 		'click #hide_details_checkbox' :'toggle_details',
 		'change input[type=checkbox]' : 'handle_checked',
-<<<<<<< HEAD
 		'click .permissions_button' : 'edit_permissions',
 		'click .archive_button' : 'open_archive',
-		'click .move_button' : 'move_items',
-=======
-		'click .permissions_button' : 'edit_permissions'
->>>>>>> b4cb6c90
+		'click .move_button' : 'move_items'
 	},
 	render: function() {
 		this.$el.html(this.template({
