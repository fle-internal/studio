--- conflicted
+++ resolved
@@ -476,7 +476,8 @@
 
     class Meta:
         model = ContentNode
-        fields = ('title', 'id', 'kind', 'children', 'metadata', 'published', 'publishing', 'node_id', 'channel_name', 'prerequisite', 'is_prerequisite_of', 'parent_title', 'ancestors', 'tree_id')
+        fields = ('title', 'id', 'kind', 'children', 'metadata', 'published', 'publishing', 'node_id', 'channel_name',
+                  'prerequisite', 'is_prerequisite_of', 'parent_title', 'ancestors', 'tree_id')
 
 
 class ContentNodeSerializer(SimplifiedContentNodeSerializer):
@@ -549,12 +550,7 @@
         fields = ('title', 'changed', 'id', 'description', 'sort_order', 'author', 'copyright_holder', 'license','language',
                   'license_description', 'assessment_items', 'files', 'parent_title', 'ancestors', 'modified', 'original_channel',
                   'kind', 'parent', 'children', 'published', 'associated_presets', 'valid', 'metadata', 'original_source_node_id',
-<<<<<<< HEAD
                   'tags', 'extra_fields', 'prerequisite', 'is_prerequisite_of', 'node_id', 'tree_id', 'publishing', 'freeze_authoring_data')
-=======
-                  'tags', 'extra_fields', 'prerequisite', 'is_prerequisite_of', 'node_id', 'tree_id', 'freeze_authoring_data', 'publishing')
->>>>>>> d0ed6d89
-
 
 class ContentNodeEditSerializer(ContentNodeSerializer):
     files = FileSerializer(many=True, read_only=True)
@@ -569,10 +565,7 @@
                   'kind', 'parent', 'children', 'published', 'associated_presets', 'valid', 'metadata', 'ancestors', 'tree_id',
                   'tags', 'extra_fields', 'original_channel', 'prerequisite', 'is_prerequisite_of', 'thumbnail_encoding',
                   'freeze_authoring_data', 'publishing', 'original_source_node_id')
-<<<<<<< HEAD
-
-=======
->>>>>>> d0ed6d89
+
 
 class ContentNodeCompleteSerializer(ContentNodeEditSerializer):
     class Meta:
