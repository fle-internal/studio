<template>
<<<<<<< HEAD
  <VListTile :style="{backgroundColor: backgroundColor}" @click.stop="setNode(index)">
=======

  <VListTile :class="{selected: isSelected}" @click.stop="setNode(index)">
>>>>>>> b4b74abc
    <VListTileAction>
      <VCheckbox color="primary" :inputValue="isSelected" @click.stop="toggleNode" />
    </VListTileAction>
    <VListTileAction v-if="node.changesStaged" class="changed">
      *
    </VListTileAction>
    <VListTileAction>
      <ContentNodeIcon :kind="node.kind" :showColor="false" />
    </VListTileAction>
    <VListTileContent>
      <VListTileTitle>
        {{ node.title }}
      </VListTileTitle>
      <VListTileSubTitle v-if="firstFileError">
        {{ firstFileError }}
      </VListTileSubTitle>
      <VListTileSubTitle v-else-if="subtitleText">
        {{ subtitleText }}
      </VListTileSubTitle>
    </VListTileContent>
    <VSpacer />
    <VListTileAction v-if="!nodeIsValid">
      <VIcon color="red" class="error-icon">
        error
      </VIcon>
    </VListTileAction>
    <VListTileAction v-else-if="showUploadComplete">
      <VIcon color="greenSuccess">
        check_circle
      </VIcon>
    </VListTileAction>
    <VListTileAction v-else-if="uploads.length && uploadProgress === 0">
      <VIcon color="grey">
        query_builder
      </VIcon>
    </VListTileAction>
    <VListTileAction v-else-if="uploads.length">
      <v-progress-circular
        slot="activator"
        size="20"
        :value="uploadProgress"
        color="greenSuccess"
        rotate="270"
      />
    </VListTileAction>
    <VListTileAction v-if="removable">
      <VBtn
        icon
        small
        flat
        color="grey"
        class="remove-item"
        @click.stop="removeNode(index)"
      >
        <VIcon>clear</VIcon>
      </VBtn>
    </VListTileAction>
  </VListTile>

</template>

<script>

  import { mapActions, mapGetters, mapMutations, mapState } from 'vuex';
  import { modes } from '../constants';
  import ContentNodeIcon from 'edit_channel/sharedComponents/ContentNodeIcon.vue';
  import { fileSizeMixin, fileErrorMixin } from 'edit_channel/file_upload/mixins';

  export default {
    name: 'EditListItem',
<<<<<<< HEAD
    $trs: {
      uploadFileSize: '{uploaded} of {total}',
      questionCount: '{count, plural,\n =1 {# Question}\n other {# Questions}}',
    },
=======
>>>>>>> b4b74abc
    components: {
      ContentNodeIcon,
    },
    mixins: [fileSizeMixin, fileErrorMixin],
    props: {
      index: {
        type: Number,
        required: true,
      },
      removable: {
        type: Boolean,
        default: false,
      },
    },
    data() {
      return {
        showUploadComplete: false,
      };
    },
    computed: {
      ...mapGetters('edit_modal', ['getNode', 'invalidNodes']),
      ...mapState('edit_modal', ['mode', 'selectedIndices']),
      node() {
        return this.getNode(this.index);
      },
      isSelected() {
        return this.selectedIndices.includes(this.index);
      },
      nodeIsValid() {
<<<<<<< HEAD
        return !this.invalidNodes.includes(this.index) && !this.firstFileError;
      },
      uploads() {
        return _.reject(
          this.node.files,
          file => file.progress === undefined || file.progress === null
        );
      },
      backgroundColor() {
        if (this.selectedIndices.length > 1 && this.isSelected) {
          return this.$vuetify.theme.primaryBackground;
        } else if (this.isSelected) {
          return this.$vuetify.theme.greyBackground;
        }
        return 'transparent';
      },
      uploadProgress() {
        let sum = _.reduce(
          this.uploads,
          (sum, file) => {
            return file.progress + sum;
          },
          0
        );
        return sum / this.uploads.length;
      },
      firstFileError() {
        return this.getFileErrorMessage(this.node.files);
      },
      subtitleText() {
        if (this.node.kind === 'exercise') {
          return this.$tr('questionCount', { count: this.node.assessment_items.length });
        } else if (this.node.kind !== 'topic' && this.uploads.length) {
          let uploadedSize = _.reduce(
            this.uploads,
            (sum, file) => {
              return (file.progress / 100) * file.file_size + sum;
            },
            0
          );
          return this.$tr('uploadFileSize', {
            uploaded: this.formatFileSize(uploadedSize),
            total: this.formatFileSize(this.node.metadata.resource_size),
          });
        }
        return null;
      },
    },
    watch: {
      uploadProgress(newVal) {
        if (newVal >= 100) {
          this.showUploadComplete = true;
          this.uploads.forEach(file => {
            this.setFileUploadProgress({
              fileID: file.id,
              progress: null,
            });
          });
          setTimeout(() => {
            this.showUploadComplete = false;
          }, 5000);
        }
=======
        if (this.mode === modes.VIEW_ONLY) {
          return true;
        }

        return !this.invalidNodes({ ignoreNewNodes: true }).includes(this.index);
>>>>>>> b4b74abc
      },
    },
    methods: {
      ...mapMutations('edit_modal', {
        select: 'SELECT_NODE',
        deselect: 'DESELECT_NODE',
        setNode: 'SET_NODE',
        setFileUploadProgress: 'SET_FILE_UPLOAD_PROGRESS',
      }),
      ...mapActions('edit_modal', ['removeNode']),
      toggleNode() {
        this.isSelected ? this.deselect(this.index) : this.select(this.index);
      },
    },
  };

</script>

<style lang="less" scoped>

  @import '../../../../less/global-variables.less';

  .v-list__tile__action {
    min-width: 30px;
    &.changed {
      min-width: 15px;
      font-weight: bold;
      color: @blue-500;
    }
  }

  .selected {
    background-color: @gray-200;
  }

  .remove-item {
    display: none;
  }

  /deep/ .v-list__tile {
    &:hover .remove-item {
      display: block;
    }
    .v-list__tile__content {
      padding-left: 8px;
    }
    .v-list__tile__sub-title {
      white-space: unset;
    }
  }

  .error-icon {
    font-size: 14pt !important;
  }

</style><|MERGE_RESOLUTION|>--- conflicted
+++ resolved
@@ -1,10 +1,6 @@
 <template>
-<<<<<<< HEAD
+
   <VListTile :style="{backgroundColor: backgroundColor}" @click.stop="setNode(index)">
-=======
-
-  <VListTile :class="{selected: isSelected}" @click.stop="setNode(index)">
->>>>>>> b4b74abc
     <VListTileAction>
       <VCheckbox color="primary" :inputValue="isSelected" @click.stop="toggleNode" />
     </VListTileAction>
@@ -75,13 +71,6 @@
 
   export default {
     name: 'EditListItem',
-<<<<<<< HEAD
-    $trs: {
-      uploadFileSize: '{uploaded} of {total}',
-      questionCount: '{count, plural,\n =1 {# Question}\n other {# Questions}}',
-    },
-=======
->>>>>>> b4b74abc
     components: {
       ContentNodeIcon,
     },
@@ -111,8 +100,13 @@
         return this.selectedIndices.includes(this.index);
       },
       nodeIsValid() {
-<<<<<<< HEAD
-        return !this.invalidNodes.includes(this.index) && !this.firstFileError;
+        if (this.mode === modes.VIEW_ONLY) {
+          return true;
+        }
+
+        return (
+          !this.invalidNodes({ ignoreNewNodes: true }).includes(this.index) && !this.firstFileError
+        );
       },
       uploads() {
         return _.reject(
@@ -174,13 +168,6 @@
             this.showUploadComplete = false;
           }, 5000);
         }
-=======
-        if (this.mode === modes.VIEW_ONLY) {
-          return true;
-        }
-
-        return !this.invalidNodes({ ignoreNewNodes: true }).includes(this.index);
->>>>>>> b4b74abc
       },
     },
     methods: {
@@ -195,6 +182,10 @@
         this.isSelected ? this.deselect(this.index) : this.select(this.index);
       },
     },
+    $trs: {
+      uploadFileSize: '{uploaded} of {total}',
+      questionCount: '{count, plural,\n =1 {# Question}\n other {# Questions}}',
+    },
   };
 
 </script>
