--- conflicted
+++ resolved
@@ -388,18 +388,9 @@
 var FormatPresetCollection = BaseCollection.extend({
 	model: FormatPresetModel,
 	list_name:"formatpreset-list",
-<<<<<<< HEAD
 	model_name:"FormatPresetCollection",
     comparator : function(preset){
     	return [preset.get('order'), preset.get('readable_name')];
-=======
-    model_name:"FormatPresetCollection",
-	sort_by_order:function(){
-    	this.comparator = function(preset){
-    		return preset.get("order");
-    	};
-    	this.sort();
->>>>>>> 1c5b3a8e
     }
 });
 
