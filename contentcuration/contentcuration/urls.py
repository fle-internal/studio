--- conflicted
+++ resolved
@@ -96,11 +96,8 @@
     url(r'^admin/', include(admin.site.urls)),
     url(r'^api/', include(router.urls)),
     url(r'^api/', include(bulkrouter.urls)),
-<<<<<<< HEAD
     url(r'^api/save_tags/', TagViewSet.as_view({'post': 'batch_save_tags'})),
-=======
     url(r'^api/copy_node/$', views.copy_node, name='copy_node'),
->>>>>>> ace65dae
     url(r'^api-auth/', include('rest_framework.urls', namespace='rest_framework')),
     url(r'exercises/$', views.exercise_list, name='exercise_list'),
     url(r'exercises/(?P<exercise_id>\w+)', views.exercise, name='exercise'),
