--- conflicted
+++ resolved
@@ -800,11 +800,6 @@
 	drop_in_container:function(moved_item, selected_items, orders){
 		var self = this;
 		return new Promise(function(resolve, reject){
-<<<<<<< HEAD
-			if(!_.contains(orders, moved_item)) {
-				resolve();
-				return;
-=======
 			if(_.contains(orders, moved_item)){
 				self.handle_drop(selected_items).then(function(collection){
 					var ids = collection.pluck('id');
@@ -850,7 +845,6 @@
 				        });
 		        	});
 				}).catch(reject);
->>>>>>> 54910125
 			}
 
 			self.handle_drop(selected_items).then(function(collection){
