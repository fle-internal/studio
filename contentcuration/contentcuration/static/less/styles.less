--- conflicted
+++ resolved
@@ -270,9 +270,6 @@
     max-width: 100%;
 }
 
-<<<<<<< HEAD
 #select_language { width: 150px; }
-=======
 #offline_overlay { z-index: 999999999990; }
-.offline-ui { z-index: 999999999999 !important; }
->>>>>>> 93474526
+.offline-ui { z-index: 999999999999 !important; }