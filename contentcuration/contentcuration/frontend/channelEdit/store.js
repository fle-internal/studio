<<<<<<< HEAD
=======
import template from './vuex/template';
import assessmentItem from './vuex/assessmentItem';
import contentNode from './vuex/contentNode';
import currentChannel from './vuex/currentChannel';
>>>>>>> 7a08eedb
import storeFactory from 'shared/vuex/baseStore';

import * as editModal from 'edit_channel/uploader/vuex/store';
import * as fileUpload from 'edit_channel/vuexModules/fileUpload';
import * as contentNodesModule from 'edit_channel/vuexModules/contentNodes';
import * as asyncTaskModule from 'edit_channel/vuexModules/asyncTask';

const store = storeFactory({
  modules: {
<<<<<<< HEAD
    edit_modal: editModal,
    fileUploads: fileUpload,
    topicTree: contentNodesModule,
    asyncTask: asyncTaskModule,
=======
    template,
    assessmentItem,
    contentNode,
    currentChannel,
>>>>>>> 7a08eedb
  },
});

export default store;<|MERGE_RESOLUTION|>--- conflicted
+++ resolved
@@ -1,30 +1,25 @@
-<<<<<<< HEAD
-=======
+// import * as editModal from 'edit_channel/uploader/vuex/store';
 import template from './vuex/template';
 import assessmentItem from './vuex/assessmentItem';
 import contentNode from './vuex/contentNode';
+import file from './vuex/file';
 import currentChannel from './vuex/currentChannel';
->>>>>>> 7a08eedb
 import storeFactory from 'shared/vuex/baseStore';
 
-import * as editModal from 'edit_channel/uploader/vuex/store';
 import * as fileUpload from 'edit_channel/vuexModules/fileUpload';
 import * as contentNodesModule from 'edit_channel/vuexModules/contentNodes';
 import * as asyncTaskModule from 'edit_channel/vuexModules/asyncTask';
 
 const store = storeFactory({
   modules: {
-<<<<<<< HEAD
-    edit_modal: editModal,
     fileUploads: fileUpload,
     topicTree: contentNodesModule,
     asyncTask: asyncTaskModule,
-=======
     template,
     assessmentItem,
     contentNode,
     currentChannel,
->>>>>>> 7a08eedb
+    file,
   },
 });
 
