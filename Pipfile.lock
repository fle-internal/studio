{
    "_meta": {
        "hash": {
<<<<<<< HEAD
            "sha256": "52ca5ff26249cc9692131d00866d4c7eb211c52042e88ea53b412155919c0a5d"
=======
            "sha256": "ae985d399c508f08a399d325a6e2099758e98dfef106cfc39edb0bfa37a28e7b"
>>>>>>> ce387bca
        },
        "pipfile-spec": 6,
        "requires": {
            "python_version": "2.7"
        },
        "sources": [
            {
                "name": "pypi",
                "url": "https://pypi.org/simple",
                "verify_ssl": true
            }
        ]
    },
    "default": {
        "alabaster": {
            "hashes": [
                "sha256:674bb3bab080f598371f4443c5008cbfeb1a5e622dd312395d2d82af2c54c456",
                "sha256:b63b1f4dc77c074d386752ec4a8a7517600f6c0db8cd42980cae17ab7b3275d7"
            ],
            "version": "==0.7.11"
        },
        "amqp": {
            "hashes": [
                "sha256:073dd02fdd73041bffc913b767866015147b61f2a9bc104daef172fc1a0066eb",
                "sha256:eed41946890cd43e8dee44a316b85cf6fee5a1a34bb4a562b660a358eb529e1b"
            ],
            "version": "==2.3.2"
        },
        "argh": {
            "hashes": [
                "sha256:a9b3aaa1904eeb78e32394cd46c6f37ac0fb4af6dc488daa58971bdc7d7fcaf3",
                "sha256:e9535b8c84dc9571a48999094fda7f33e63c3f1b74f3e5f3ac0105a58405bb65"
            ],
            "version": "==0.26.2"
        },
        "atomicwrites": {
            "hashes": [
                "sha256:240831ea22da9ab882b551b31d4225591e5e447a68c5e188db5b89ca1d487585",
                "sha256:a24da68318b08ac9c9c45029f4a10371ab5b20e4226738e150e6e7c571630ae6"
            ],
            "version": "==1.1.5"
        },
        "attrs": {
            "hashes": [
                "sha256:4b90b09eeeb9b88c35bc642cbac057e45a5fd85367b985bd2809c62b7b939265",
                "sha256:e0d0eb91441a3b53dab4d9b743eafc1ac44476296a2053b6ca3af0b139faf87b"
            ],
            "version": "==18.1.0"
        },
        "babel": {
            "hashes": [
                "sha256:6778d85147d5d85345c14a26aada5e478ab04e39b078b0745ee6870c2b5cf669",
                "sha256:8cba50f48c529ca3fa18cf81fa9403be176d374ac4d60738b839122dfaaa3d23"
            ],
            "version": "==2.6.0"
        },
        "billiard": {
            "hashes": [
                "sha256:1d7b22bdc47aa52841120fcd22a74ae4fc8c13e9d3935643098184f5788c3ce6",
                "sha256:abd9ce008c9a71ccde2c816f8daa36246e92a21e6a799831b887d88277187ecd"
            ],
            "version": "==3.5.0.3"
        },
        "boto3": {
            "hashes": [
                "sha256:247dc574d96775faa7891ad8fabcc6b7f8fc2b3ab89b55598d2ab252869da886",
                "sha256:d0308aa58e53fb255fa6041a636ced9a0bbd35b3ab3c2c7206207af2f147580f"
            ],
            "index": "pypi",
            "version": "==1.6.5"
        },
        "botocore": {
            "hashes": [
                "sha256:158012844c7a385ef49a93354124878bee7f400e3597dea57202ea87faeefa90",
                "sha256:fa84972784e55ae5f89c2d33b1b10b6ba028cb3733b350df7ed1461e0680ab40"
            ],
            "version": "==1.9.23"
        },
        "cachetools": {
            "hashes": [
                "sha256:90f1d559512fc073483fe573ef5ceb39bf6ad3d39edc98dc55178a2b2b176fa3",
                "sha256:d1c398969c478d336f767ba02040fa22617333293fb0b8968e79b16028dfee35"
            ],
            "version": "==2.1.0"
        },
        "celery": {
            "hashes": [
                "sha256:6fc4678d1692af97e137b2a9f1c04efd8e7e2fb7134c5c5ad60738cdd927762f",
                "sha256:d1f2a3359bdbdfb344edce98b8e891f5fe64f8a11c5a45538ec20ac237c971f5"
            ],
            "index": "pypi",
            "version": "==4.1.1"
        },
        "certifi": {
            "hashes": [
                "sha256:13e698f54293db9f89122b0581843a782ad0934a4fe0172d2a980ba77fc61bb7",
                "sha256:9fa520c1bacfb634fa7af20a76bcbd3d5fb390481724c597da32c719a7dca4b0"
            ],
            "version": "==2018.4.16"
        },
        "chardet": {
            "hashes": [
                "sha256:84ab92ed1c4d4f16916e05906b6b75a6c0fb5db821cc65e70cbd64a3e2a5eaae",
                "sha256:fc323ffcaeaed0e0a02bf4d117757b98aed530d9ed4531e3e15460124c106691"
            ],
            "version": "==3.0.4"
        },
        "click": {
            "hashes": [
                "sha256:29f99fc6125fbc931b758dc053b3114e55c77a6e4c6c3a2674a2dc986016381d",
                "sha256:f15516df478d5a56180fbf80e68f206010e6d160fc39fa508b65e035fd75130b"
            ],
            "version": "==6.7"
        },
        "colorama": {
            "hashes": [
                "sha256:463f8483208e921368c9f306094eb6f725c6ca42b0f97e313cb5d5512459feda",
                "sha256:48eb22f4f8461b1df5734a074b57042430fb06e1d61bd1e11b078c0fe6d7a1f1"
            ],
            "version": "==0.3.9"
        },
        "cycler": {
            "hashes": [
                "sha256:1d8a5ae1ff6c5cf9b93e8811e581232ad8920aeec647c37316ceac982b08cb2d",
                "sha256:cd7b2d1018258d7247a71425e9f26463dfb444d411c39569972f4ce586b0c9d8"
            ],
            "version": "==0.10.0"
        },
        "ddtrace": {
            "hashes": [
                "sha256:49d71879895e6b12c1e135057cccef10a1e011b3ded4965a90eaa69287b9c1cb"
            ],
            "index": "pypi",
            "version": "==0.8.0"
        },
        "decorator": {
            "hashes": [
                "sha256:2c51dff8ef3c447388fe5e4453d24a2bf128d3a4c32af3fabef1f01c6851ab82",
                "sha256:c39efa13fbdeb4506c476c9b3babf6a718da943dab7811c206005a4a956c080c"
            ],
            "version": "==4.3.0"
        },
        "django": {
            "hashes": [
                "sha256:c007dba5086061f7d0f4d88a3bc4016d881a7eede86d6c1c4fdbbaadddd53f1d",
                "sha256:c213590aa8599b17a9a914ab017f7dc6fc16c9c69603ecf071100346b8d9d777"
            ],
            "index": "pypi",
            "version": "==1.9.13"
        },
        "django-email-extras": {
            "hashes": [
                "sha256:68e41442aa23969c17c46c684506cd509ff1a618f158c3d9cd25e88bf4cfc448",
                "sha256:6d2689635b35acd293873cdd5b36a29da0305bdfa8baad27bab32a5ac50caa09"
            ],
            "index": "pypi",
            "version": "==0.3.3"
        },
        "django-filter": {
            "hashes": [
                "sha256:ab75a8958097d76a64565ed102c4277415bf9880dd2747732b079a6b2aecf43e",
                "sha256:e5d90238600b6ea9f2158880441a47e5f3f0399cefb53ef84040eac57d725563"
            ],
            "index": "pypi",
            "version": "==0.9.2"
        },
        "django-hashedfilenamestorage": {
            "hashes": [
                "sha256:81cb55c808cfd28c791e88ed446a78982b1a42ff1ca607ac6be863c0557371f9"
            ],
            "index": "pypi",
            "version": "==1.0.0"
        },
        "django-js-reverse": {
            "hashes": [
                "sha256:62c540d46b1de17adcbb80ea6ef7239b4ab9793fadae1595383b2be801b1af60",
                "sha256:928273d0cab8425af1851e9cd0de96d54b60e844163deb39bf0fe3b0585705a4"
            ],
            "index": "pypi",
            "version": "==0.6.1"
        },
        "django-mailgun": {
            "hashes": [
                "sha256:d795076d18c0aa66fbac37f8b428f036417a3ec7ecc2d6499c021d318d60bfff"
            ],
            "index": "pypi",
            "version": "==0.9.1"
        },
        "django-mptt": {
            "hashes": [
                "sha256:829724ac56b941f0b8ceb5ec4a32c7575f92eceb86d2558a5d0a2dc76cabe45a",
                "sha256:f83a47f917b27c6e46f837e7fb88b3bf8eabfed14d71edcfb21937b32a713c6b"
            ],
            "index": "pypi",
            "version": "==0.8.5"
        },
        "django-pg-utils": {
            "hashes": [
                "sha256:e7cbc1bff95d2ce929268d6f0f8293b1de6520a64f6c84d5badc7a9f9a5facab"
            ],
            "index": "pypi",
            "version": "==0.1.5"
        },
        "django-postmark": {
            "hashes": [
                "sha256:1707f15adf096f76579f97554761e74468630aba40df4a4592659ee3bcfc709d"
            ],
            "index": "pypi",
            "version": "==0.1.6"
        },
        "django-registration": {
            "hashes": [
                "sha256:543ee96540c7a09ea19cfac7d4d282d921fd9a37cdd4ee2e54074d7feaea7697"
            ],
            "index": "pypi",
            "version": "==2.1.2"
        },
        "django-s3-storage": {
            "hashes": [
                "sha256:57a6b6ca3efde28b7612d4d9f6f8622c4fdd11aa933e1d9f07a5da722a54eff3"
            ],
            "index": "pypi",
            "version": "==0.12.4"
        },
        "django-webpack-loader": {
            "hashes": [
                "sha256:60bab6b9a037a5346fad12d2a70a6bc046afb33154cf75ed640b93d3ebd5f520",
                "sha256:970b968c2a8975fb7eff56a3bab5d0d90d396740852d1e0c50c5cfe2b824199a"
            ],
            "index": "pypi",
            "version": "==0.6.0"
        },
        "djangorestframework": {
            "hashes": [
                "sha256:4f47056ad798103fc9fb049dff8a67a91963bd215d31bad12ad72b891559ab16",
                "sha256:f606f2bb4e9bb320937cb6ccce299991b2d302f5cc705a671dffca491e55935c"
            ],
            "index": "pypi",
            "version": "==3.3.3"
        },
        "djangorestframework-bulk": {
            "hashes": [
                "sha256:39230d8379acebd86d313df6c9150cafecb636eae1d097c30a26389ab9fee5b1"
            ],
            "index": "pypi",
            "version": "==0.2.1"
        },
<<<<<<< HEAD
=======
        "docopt": {
            "hashes": [
                "sha256:49b3a825280bd66b3aa83585ef59c4a8c82f2c8a522dbe754a8bc8d08c85c491"
            ],
            "version": "==0.6.2"
        },
>>>>>>> ce387bca
        "docutils": {
            "hashes": [
                "sha256:02aec4bd92ab067f6ff27a38a38a41173bf01bed8f89157768c1573f53e474a6",
                "sha256:51e64ef2ebfb29cae1faa133b3710143496eca21c530f3f71424d77687764274",
                "sha256:7a4bd47eaf6596e1295ecb11361139febe29b084a87bf005bf899f9a42edc3c6"
            ],
            "version": "==0.14"
        },
        "faker": {
            "hashes": [
                "sha256:ad46c741aa5002835b06fc110b6674e36c2c047e1cb1a0808009b30384a3c976",
                "sha256:ae668144379c56f3f1cb4d4abb2369a7e2d4028890f882b0445686745ccb4a84"
            ],
<<<<<<< HEAD
            "version": "==1.1.6"
=======
            "version": "==0.7.3"
>>>>>>> ce387bca
        },
        "ffmpy": {
            "hashes": [
                "sha256:65abdddfa2561bb86b6c9ecfced53c7a15ea5080db4ddad08da7de5a348929f1"
            ],
            "version": "==0.2.2"
        },
        "funcsigs": {
            "hashes": [
                "sha256:330cc27ccbf7f1e992e69fef78261dc7c6569012cf397db8d3de0234e6c937ca",
                "sha256:a7bb0f2cf3a3fd1ab2732cb49eba4252c2af4240442415b4abce3b87022a8f50"
            ],
            "markers": "python_version < '3.3'",
            "version": "==1.0.2"
        },
        "functools32": {
            "hashes": [
                "sha256:89d824aa6c358c421a234d7f9ee0bd75933a67c29588ce50aaa3acdf4d403fa0",
                "sha256:f6253dfbe0538ad2e387bd8fdfd9293c925d63553f5813c4e587745416501e6d"
            ],
            "version": "==3.2.3.post2"
        },
        "futures": {
            "hashes": [
                "sha256:9ec02aa7d674acb8618afb127e27fde7fc68994c0437ad759fa094a574adb265",
                "sha256:ec0a6cb848cc212002b9828c3e34c675e0c9ff6741dc445cab6fdd4e1085d1f1"
            ],
            "markers": "python_version == '2.6' or python_version == '2.7'",
            "version": "==3.2.0"
        },
        "google-api-core": {
            "hashes": [
                "sha256:e24e391054ed6e925ff6d03f225d9f66f3da97d0ab6f61e59274fb918fbe3ef1",
                "sha256:ec7f370b3159530571196f91fab7942e689545f36874c3dac35dffc782ff40b9"
            ],
            "version": "==1.2.1"
        },
        "google-api-python-client": {
            "hashes": [
                "sha256:876b974612c6d9b5de348079b706500bd170e7fdab30b9a4b72758d129cd64dc",
                "sha256:e32d30563b90c4f88ff042d4d891b5e8ed1f6cdca0adab95e9c2ce2603087436"
            ],
            "version": "==1.7.3"
        },
        "google-auth": {
            "hashes": [
                "sha256:1745c9066f698eac3da99cef082914495fb71bc09597ba7626efbbb64c4acc57",
                "sha256:82a34e1a59ad35f01484d283d2a36b7a24c8c404a03a71b3afddd0a4d31e169f"
            ],
            "version": "==1.5.0"
        },
        "google-auth-httplib2": {
            "hashes": [
                "sha256:098fade613c25b4527b2c08fa42d11f3c2037dda8995d86de0745228e965d445",
                "sha256:f1c437842155680cf9918df9bc51c1182fda41feef88c34004bd1978c8157e08"
            ],
            "version": "==0.0.3"
        },
        "google-cloud-core": {
            "hashes": [
                "sha256:0090df83dbc5cb2405fa90844366d13176d1c0b48181c1807ab15f53be403f73",
                "sha256:89e8140a288acec20c5e56159461d3afa4073570c9758c05d4e6cb7f2f8cc440"
            ],
            "index": "pypi",
            "version": "==0.28.1"
        },
        "google-cloud-error-reporting": {
            "hashes": [
                "sha256:768a5c3ed7a96b60f051717c1138e561493ab0ef4dd4acbcf9e2b1cc2d09e06a",
                "sha256:b633c12da9add8defccef1a2c9d0a3a4b3b173f0d4082c26f7b0e0f8017d1459"
            ],
            "index": "pypi",
            "version": "==0.30.0"
        },
        "google-cloud-logging": {
            "hashes": [
                "sha256:d5c20606e7e5c3c1a7577a91e7ffc56924198fa8e112d279107b684b151d7e1a",
                "sha256:fb28b1f57dc47a1ff28defea34302d2d5b50b67e6e4b32bfc18d999586c14dd7"
            ],
            "version": "==1.6.0"
        },
        "google-cloud-storage": {
            "hashes": [
                "sha256:6e53ee063e5075dc69322162fdf7e1b2a51eac82ec0449293e471fa8f36cdeba",
                "sha256:c1969558df8d7994cf4f89f60c01c619d77fc19facb38f66640d1f749a663e2e"
            ],
            "index": "pypi",
            "version": "==1.10.0"
        },
        "google-python-cloud-debugger": {
            "hashes": [
                "sha256:97e63c3ed23ea1ae5e252457fd50e54a14c86bec700fc618cc1471b90d47c289",
                "sha256:d6c13eb2b09f33be954c0c84cba821ea1bd2266fb53d03329c8f16452cc43d15"
            ],
            "index": "pypi",
            "version": "==2.8"
        },
        "google-resumable-media": {
            "hashes": [
                "sha256:116de90b9cd483b17c53618ee6a5a20f33e741c648140c8cc9c2141e07616ff1",
                "sha256:97de518f8166d442cc0b61fab308bcd319dbb970981e667ec8ded44f5ce49836"
            ],
            "version": "==0.3.1"
        },
        "googleapis-common-protos": {
            "hashes": [
                "sha256:c075eddaa2628ab519e01b7d75b76e66c40eaa50fc52758d8225f84708950ef2"
            ],
            "version": "==1.5.3"
        },
        "grpcio": {
            "hashes": [
                "sha256:0feade5de967be3c9ee041662d1347fc537ad05ccbcf05bcf1efa05072bef926",
                "sha256:1ae02a9787cf2c5f25add0806f6271283b6074ab8619077d2b5c9037950c890b",
                "sha256:2d7215dca11ba4aa49cc6c05b37e4b0a0f99727c8604e8ccd5ef1f6e06332200",
                "sha256:35a4f6ffae88ce6a461e503ae91b62dc5c96013cafc717f2d7139686b5c39969",
                "sha256:3be7635b4308e06449b2275a5e96a030bbf82ba6797ae8947f14667491924d81",
                "sha256:3d1b3e7042a41b167334f718842f13deb80287886c9160efe31252602b13a128",
                "sha256:468d4ce007cb859d5f9440cf4a7461cc172fd07d690300f4db88afaa78f01003",
                "sha256:59a2fb52d286a38b9cbc7434eb473026fde0b20c223a10a99f5c3d4e395c2c2b",
                "sha256:59c7670c902acce952ba709d9126cda87a45d7fed6bd568868e74171e4acd7f7",
                "sha256:5b03fd3941c5e1a5deb01026bae025d319b38d3facb3e5fc491bca73e908d69e",
                "sha256:65842e698776f4e49f62346c0f80fc31b34907e0df4247650c643113ef167122",
                "sha256:68dbe71f890475e2824afbc5dc72714d1fca668bc15df0954bda4a8a5a53d0c7",
                "sha256:868973b64b7e2464e5297cc660da588c542c175e85f6d2f7490d86c0dd5dbb4c",
                "sha256:86f0c2062fde76789f7cdbf67d4ede116e7e1ceaf4c327fff7b9d17eb5852403",
                "sha256:9444863aaba55b662719e22680f11134182604619f241cc607020e5b3786f4cd",
                "sha256:9ac704e25d271af62c1ea72f1cb42ec7938f26f00314a8f324999ac5e1bf55eb",
                "sha256:a02ef0354fb455a9ce2ad869a40f28f20a64147d46557c59b7269a15832c36d2",
                "sha256:aabcdc960633231f9575252c061b480fc56a1ff6dcc7999fa5d4968f574d894f",
                "sha256:b47a19a3be2f9608b4296bd16374c9a922d3206cf0a917792801a5cef5a2fa23",
                "sha256:bf7bfe162057e6f1e3f4613b2a5f1157c8e286bddeaa40f7b8ce5054cb4b1413",
                "sha256:c3cf3f431b41c39aa1501458d0e46086e699836536af873fe028dda1dfc6bcbd",
                "sha256:cc7bd47eca988831d58a618908c825204d6ee8e90cdb9854a09b52a3b76ac168",
                "sha256:cde83440fb4691d1bd8620ea919a9bd3199e6725e72d2c0d94898a2774c255ee",
                "sha256:e1a03666852b956f7949c2a7f187dd54406cae2874c2ce26c1a0dafddf812cb2",
                "sha256:e322eb5dc533cfbf21a9e964ebab80da391a26234a82288bfce505058913dfac",
                "sha256:f0169d98670ef1db52e4f6930fd470c34731948350cabbe93087a8462b1f1da4",
                "sha256:f14faadfd09aa8526536cd2149e274563f45b767fca1736ccc53803a6af3f90e"
            ],
            "version": "==1.12.1"
        },
        "gunicorn": {
            "hashes": [
                "sha256:723234ea1fa8dff370ab69830ba8bc37469a7cba13fd66055faeef24085e6530",
                "sha256:813f6916d18a4c8e90efde72f419308b357692f81333cb1125f80013d22fb618"
            ],
            "index": "pypi",
            "version": "==19.6.0"
        },
        "html5lib": {
            "hashes": [
                "sha256:08a3efc117a4fc8c82c3c6d10d6f58ae266428d57ed50258a1466d2cd88de745",
                "sha256:0d5fd54d5b2b79b876007a70c033a4023577768d18022c15681c00561432a0f9"
            ],
            "version": "==1.0b10"
        },
        "httplib2": {
            "hashes": [
                "sha256:e71daed9a0e6373642db61166fa70beecc9bf04383477f84671348c02a04cbdf"
            ],
            "version": "==0.11.3"
        },
        "idna": {
            "hashes": [
                "sha256:156a6814fb5ac1fc6850fb002e0852d56c0c8d2531923a51032d1b70760e186e",
                "sha256:684a38a6f903c1d71d6d5fac066b58d7768af4de2b832e426ec79c30daa94a16"
            ],
            "version": "==2.7"
        },
        "imagesize": {
            "hashes": [
                "sha256:3620cc0cadba3f7475f9940d22431fc4d407269f1be59ec9b8edcca26440cf18",
                "sha256:5b326e4678b6925158ccc66a9fa3122b6106d7c876ee32d7de6ce59385b96315"
            ],
            "version": "==1.0.0"
        },
<<<<<<< HEAD
=======
        "ipaddress": {
            "hashes": [
                "sha256:64b28eec5e78e7510698f6d4da08800a5c575caa4a286c93d651c5d3ff7b6794",
                "sha256:b146c751ea45cad6188dd6cf2d9b757f6f4f8d6ffb96a023e6f2e26eea02a72c"
            ],
            "markers": "python_version == '2.7'",
            "version": "==1.0.22"
        },
>>>>>>> ce387bca
        "jinja2": {
            "hashes": [
                "sha256:74c935a1b8bb9a3947c50a54766a969d4846290e1e788ea44c1392163723c3bd",
                "sha256:f84be1bb0040caca4cea721fcbbbbd61f9be9464ca236387158b0feea01914a4"
            ],
            "version": "==2.10"
        },
        "jmespath": {
            "hashes": [
                "sha256:6a81d4c9aa62caf061cb517b4d9ad1dd300374cd4706997aff9cd6aedd61fc64",
                "sha256:f11b4461f425740a1d908e9a3f7365c3d2e569f6ca68a2ff8bc5bcd9676edd63"
            ],
            "version": "==0.9.3"
        },
        "jsonfield": {
            "hashes": [
                "sha256:a0a7fdee736ff049059409752b045281a225610fecbda9b9bd588ba976493c12",
                "sha256:beb1cd4850d6d6351c32daefcb826c01757744e9c863228a642f87a1a4acb834"
            ],
            "index": "pypi",
            "version": "==2.0.2"
        },
        "kolibri": {
            "hashes": [
                "sha256:4b71ec004162c0c579ba46dadbccc92163cf5926faf2e06c1cfa2c579fb53acd",
                "sha256:ef191cfc94b64240c8f1a9b8376d8e63921a0f216dadc501dd160972c52d8502"
            ],
            "index": "pypi",
            "version": "==0.7.0"
        },
        "kombu": {
            "hashes": [
                "sha256:86adec6c60f63124e2082ea8481bbe4ebe04fde8ebed32c177c7f0cd2c1c9082",
                "sha256:b274db3a4eacc4789aeb24e1de3e460586db7c4fc8610f7adcc7a3a1709a60af"
            ],
            "version": "==4.2.1"
        },
        "le-utils": {
            "hashes": [
                "sha256:228765727e3fce33d8fa0b01b0585d8efac7f51e095f054840d80034be00d668"
            ],
            "index": "pypi",
            "version": "==0.1.11"
        },
        "livereload": {
            "hashes": [
                "sha256:583179dc8d49b040a9da79bd33de59e160d2a8802b939e304eb359a4419f6498",
                "sha256:dd4469a8f5a6833576e9f5433f1439c306de15dbbfeceabd32479b1123380fa5"
            ],
            "version": "==2.5.2"
        },
        "markdown": {
            "hashes": [
                "sha256:30ff37bf64245c5fe4c6fbb6967efacd03bef9abbd0fc1de3c888d26a9dbc85b",
                "sha256:df3bbae578f29767571b5ce67a4702fe14ed6710b97bab59251a5113b6bec3a3",
                "sha256:ee17d0d7dc091e645dd48302a2e21301cc68f188505c2069d8635f94554170bf"
            ],
            "index": "pypi",
            "version": "==2.6.2"
        },
        "markupsafe": {
            "hashes": [
                "sha256:a6be69091dac236ea9c6bc7d012beab42010fa914c459791d627dad4910eb665"
            ],
            "version": "==1.0"
        },
        "matplotlib": {
            "hashes": [
                "sha256:1f4008bc8eb3b3d1bb8e0baa0d80f715faf4e56868b54207bad715f19cb58bec",
                "sha256:232d16c168e45a47d13cccdd8f15c57294ba8bfb08f2987c5ca4cb48b14a2ae1",
                "sha256:2336234af83a34f933e44774b22dc338008b65c3c1b8c0ec5ebf030fa2dd810d",
                "sha256:36cf0985829c1ab2b8b1dae5e2272e53ae681bf33ab8bedceed4f0565af5f813",
                "sha256:3c590e857cabbaa4482a442bd43ac6cdd5ca5cfc0842206f066d9a3fd008a9d5",
                "sha256:519bb90fe31b6de9fa3748a9f3aa3167f66c2cd6afb62c50f7b08d8e77a6cda6",
                "sha256:68812731a15714acc54a8a6deceed9f40b4701bbdb0f3868efd5aaa9d42616aa",
                "sha256:8481a8b7f193a297dbdc506b20ca2a107a1268917de3005e9cbf44086b2ef0ea",
                "sha256:8cef2f7e11c7a1fb35999d35531276b0a5ecbc3314fa12fed162e0248b8216c1",
                "sha256:904a175465c38901446054012f072d5bac0e11d29ed8680db1fefadca49280cf",
                "sha256:9407e9ff58e1389801ce2c44e3fe6f17c4ef5d711f1a8578252be3fa02ba1f42",
                "sha256:955d85d3776cb88dac3c7548408f38f5634e8e8dc84c2c8832f1cfa9a81d38d6",
                "sha256:9f3c06e162c1164a2bd0c3ab3de9e0b0edf1e95dd179acca13ddb397072f40bf",
                "sha256:a44d76adf2ec926065938a826fd4285f68372a7f68ece984888902691569323f",
                "sha256:aef5e500778d67ad3c7ebba8de6a250efffc473b0f65b5e52d1f0f7293a64e24",
                "sha256:b2f457bdf65f2779c9e863649fb4f7e081e0b0ccb26c6d4f04243eb1d25a8976",
                "sha256:bcb21c7b25b6cdaf817d1543fd55e30feafeda0aeb1b07f7b937e6078f06dcdf",
                "sha256:c28dc247902c2fcbdf21aa1a3ed4d16b9656df2ea64122cb71681a2e298426d2",
                "sha256:d9cc87d24d4823dfd58aa367aa998aa16638c9ae896c766a54d347f40f4851e1",
                "sha256:e63b1b2675557cffe1251dd3ca622ed9d76f0e1d57e44ad8661347f37dd466a6",
                "sha256:e83ca613859ddbf12272c4ad861f4f588686f7a1faa567f2f21ca61c72199f66",
                "sha256:fcc9c9e94fa9bdefd630853d9937fa47131685eeae2e22242c9b68973f9f13ce",
                "sha256:fd56caf5883fcac895a7009f61249204533e67354c017dcccb9821205f2210ff"
            ],
            "version": "==2.0.0"
        },
        "metaphone": {
            "hashes": [
                "sha256:ad0beadca66cb7ec6ede71ef72bb02da097c493ddf159930d6340bc83f53da27"
            ],
            "index": "pypi",
            "version": "==0.6"
        },
        "minio": {
            "hashes": [
                "sha256:019c1021e0488b9c1917cc8866c4974660e9b5226e3fb17c11eca679ee3f5936",
                "sha256:19b27a30d2c3c4e46af4bd880b24b9ecdd8c45c644234838b71218e596df71a1",
                "sha256:86af3be658d0237680b0fc9f8a40b0d0a0d4a6daa938e412d747c9b7ab552fda"
            ],
            "index": "pypi",
            "version": "==3.0.3"
        },
        "mixer": {
            "hashes": [
                "sha256:02e23d3b3698f5831d7cbaaaeeaedb760322254ae99c543f0ad43a87fa36cb7a",
                "sha256:12482f1f1b512668795cd3bb93199267e05bcef16a9fc7158df6e52fb8529f02"
            ],
            "index": "pypi",
            "version": "==5.6.6"
        },
        "mock": {
            "hashes": [
                "sha256:5ce3c71c5545b472da17b72268978914d0252980348636840bd34a00b5cc96c1",
                "sha256:b158b6df76edd239b8208d481dc46b6afd45a846b7812ff0ce58971cf5bc8bba"
            ],
            "index": "pypi",
            "version": "==2.0.0"
        },
        "more-itertools": {
            "hashes": [
                "sha256:2b6b9893337bfd9166bee6a62c2b0c9fe7735dcf85948b387ec8cba30e85d8e8",
                "sha256:6703844a52d3588f951883005efcf555e49566a48afd4db4e965d69b883980d3",
                "sha256:a18d870ef2ffca2b8463c0070ad17b5978056f403fb64e3f15fe62a52db21cc0"
            ],
            "version": "==4.2.0"
        },
        "msgpack-python": {
            "hashes": [
                "sha256:378cc8a6d3545b532dfd149da715abae4fda2a3adb6d74e525d0d5e51f46909b"
            ],
            "version": "==0.5.6"
        },
        "newrelic": {
            "hashes": [
                "sha256:437782a9446a4d3589d9b4568cd4848411988bbbf3dd46ec92f0624e8cdc8b93"
            ],
            "index": "pypi",
            "version": "==2.86.3.70"
        },
        "numpy": {
            "hashes": [
                "sha256:130105bfc0b03245115da67b441c48597bf1ed7f5385f8388ce4f75cdf2f91d2",
                "sha256:3b21dc40fa1e2450dee8cf54991b0f95c415ac508d5db1227338efcf03c162cd",
                "sha256:405ce136edb18c6f1f8c5acc75d7d8fbb875cc8b5015562251b93435099233d3",
                "sha256:43ccfed0092def52b924e004780517c762f8fce3ececbd3f8e2580ac0538bb5e",
                "sha256:47b4c4da2fe0618b65fd70987a414fdc24c09e1ffdff77f7147a3c6627b07596",
                "sha256:4c64d9c389827f310c7f4e7887b741c34c6b2c337ff63a12f66ef0197fdf5366",
                "sha256:4eac5f2f624c5e7eecbdb51395ff39a099c48cab607a158f16f288c6fe39a2b3",
                "sha256:56e68de63ae738f40669b6a5f0601f9453940a0470a1e9bea16448e5b53f5f28",
                "sha256:5cb6341fc885b101978328d3c8d51a069a97a00699a30891106ef7dda56a0d30",
                "sha256:5dd60892710df0ef654bbf4d1e3cb53ac79845e55a96e4a26dd47218e06d819a",
                "sha256:727d6373355b00b96d9320254a676b878d6cd43ae409186bec27eec3e5e4e6e7",
                "sha256:7e9015bc5de54c8bd73ca750ccedfda25d34a25a767caf802740d35a692ec3ab",
                "sha256:818d5a1d5752d09929ce1ba1735366d5acc769a1839386dc91f3ac30cf9faf19",
                "sha256:92dce120e385767cbe433719b5e3fdb1ac81907140d3984b3187208f79aff19f",
                "sha256:95e52d1077abeead6d205c1fc644f075228813859bb625960c1ae1248c4189ba",
                "sha256:9cd16915a815c2f04633d14e7640083c1b72e82b325439c91370adfd376c9975",
                "sha256:9ce673bb7b6240b94b60b52186f5c0825f4b31e8191c8bc7412a7d0348fca2cd",
                "sha256:a65266a4ad6ec8936a1bc85ce51f8600634a31a258b722c9274a80ff189d9542",
                "sha256:bcbce5ef18dc826ef67756a0d3669baca815c8d44b26867c6865f714a23d9262",
                "sha256:ca917155b35b3bcc68ef1ad82570a29414f5088495ea8f68c65b071c50e64340",
                "sha256:cd7892f7d644d1b4ed2ead254d4851616c07ecf82618e3203e2a81747ffb6069",
                "sha256:d8dbd7e35e4819e059a044c7545d5602937d6b666dbd9b6eb8ff40037ab0980c",
                "sha256:e97cecd783e8e7e70d18a42f6df7f18be14cbcc82fb9b837b03d072d1401ae53"
            ],
            "version": "==1.12.1"
        },
        "pathlib": {
            "hashes": [
                "sha256:6940718dfc3eff4258203ad5021090933e5c04707d5ca8cc9e73c94a7894ea9f"
            ],
            "index": "pypi",
            "version": "==1.0.1"
        },
        "pathtools": {
            "hashes": [
                "sha256:7c35c5421a39bb82e58018febd90e3b6e5db34c5443aaaf742b3f33d4655f1c0"
            ],
            "version": "==0.1.2"
        },
        "pbr": {
            "hashes": [
                "sha256:3747c6f017f2dc099986c325239661948f9f5176f6880d9fdef164cb664cd665",
                "sha256:a9c27eb8f0e24e786e544b2dbaedb729c9d8546342b5a6818d8eda098ad4340d"
            ],
            "version": "==4.0.4"
        },
        "pdfkit": {
            "hashes": [
                "sha256:05f1c631e8d9ab877886955da825e48b459e097886a21448ab17b34c60cfd66c",
                "sha256:6a866c9659e62a81abd72cdb32b400762d76085b964beb0b15106d573a539677",
                "sha256:a315a665c266db28fb751891d0661fe5e750ced812cb4eadb3ce63afba9a7475",
                "sha256:ef1da35b78d534197e7ce4a604a4a190e9aa769e56634957535f3479a50d8cd1"
            ],
            "index": "pypi",
            "version": "==0.6.1"
        },
        "pillow": {
            "hashes": [
                "sha256:0013f590a8f260df60bcfd65db19d18efc04e7f046c3c82a40e2e2b3292a937c",
                "sha256:0b899ee80920bb533f26581af9b4660bc12aff4562555afe74e429101ebf3c94",
                "sha256:12f29d6c23424f704c66b5b68c02fe0b571504459605cfe36ab8158359b0e1bb",
                "sha256:135e9aa65150c53f7db85bf2bebb8a0e1a48ea850e80cf66e16dd04fa09d309c",
                "sha256:153ec6f18f7b61641e0e6e502acfaf4a06c9aba2ea11c0b4b3578ea9f13a4a4a",
                "sha256:17fe25efc785194d48c38fad85dce470013ba19d2fb66639e149f14bccf1327f",
                "sha256:1912b7230459fd53682dae32b83cbd8e5d642ba36d4be18566f00a9c063aa13d",
                "sha256:1a5b93084e01328a1cb1ecdad99d11d75e881e89a95f88d85b523646553b36c2",
                "sha256:25193f934d37d836a6b1f4c062ce574a96cbca7c6d9dc8ddfbbac7f9c54deaa4",
                "sha256:2c042352b430d678db50c78c5214e19638eff8b688941271da2de21fd298dfe5",
                "sha256:2e818dbe445e86fc6c266973fe540c35125c42eb2cf13a6095e9adaa89c0deb5",
                "sha256:2fcde9954c8882d1c7f93bb828caa34a4c5e3ee69dbc7895dc8652ad972b455a",
                "sha256:35f7d998b8e82fb3fb51ff88b30485eb81cd7dd56ec7e1a8deba23eb88532d44",
                "sha256:37cc0339abfa9e295c75d9a7f227d35cb44716feb95057f9449c4a9e9a17daf7",
                "sha256:43334f9581cd067945b8898cef9eb5714ee4883f8de0304c011f1dbdb1d4e2aa",
                "sha256:4bd4a71501b6d51db4abc07e1f43f5a6fed0a1a9583cca0b401d6af50284b0db",
                "sha256:57aa6198ba8acba1313c3b743e267d821a60cac77e6026caf0b55ca58d3d23be",
                "sha256:5b0d657460d9f3615876fec6306e97ca15a471f6169b622d76a47e270998acf1",
                "sha256:5cd36804f9f06a914a883fe682df5711d16d7b4f44d43189c5f013e7cd91e149",
                "sha256:6977cf073d83358b34f93abf5c1f1193b88675fe0e4441e0e28318bc3dcba7a0",
                "sha256:718ec7a122b28d64afc5fbc3a9b99bb0545ef511373cac06fe7624520e82cb20",
                "sha256:7dfbefdb3fb911ca9faed307bf309861e9995e36cca6b761c7ba6d9b77a9744a",
                "sha256:801cca8923508311bf5d6d0f7da5362552e8208ebd8ec0d7b9f2cd2ff5705734",
                "sha256:82b172e3264e62372c01b5b009b5b1a02fbb9276cbe5cc57ab00a6d6e5ed9a18",
                "sha256:82d1ff571489765df2816785d532e243bde213752156c227fca595723ec5ff42",
                "sha256:8580fc58074a16b749905b26cf8363f7b628dd167ba0130f5382cdc91c86b509",
                "sha256:931030d1d6282b7900e6b0a7ff9ecdb503b5e1e6781800dab2b71a9f39405bff",
                "sha256:9525cd680a6f9e80c6c0af03cf973e6505c59f60b4745f682cd1a449e54b31bb",
                "sha256:a224651a81e45ef4f1d0164e256c5f6b4abb49f2ae8f22ba2f3a9d0ff338e608",
                "sha256:a370d1c570f1d72e877099651e752332444b1c5009381f043c9da5fd47f3ebae",
                "sha256:b1d33c63a55d0d85df0ad02b2c16158fb4d8153afa7b908f1a67330fac694cd6",
                "sha256:b2240f298482f823576f397bb9f32ea913ad9456c526e141bc6f0a022b37a3e8",
                "sha256:b85f703c2ffe539313e39ce0676bed0f355cec45a16e58c9ab7417445843047c",
                "sha256:b9f63451084a718eccdeb1e382768c94647915653af4d6019f64560d9e98642b",
                "sha256:c793dfaa130847ccff958492b76ae8b9304e60b8a79a92962cb19e368276a22b",
                "sha256:d60c1625b108432ace8b1fa1a584017e5efa73f107d0f493c7f39c79bebf1d41",
                "sha256:dc4b018d5c9b636f7546583c5591b9ea00c328c3e5871992ef5b95bac353f097",
                "sha256:ddd16ab250b4fc97db1c47407e78c25216a75c29d29d10ad37e51b7a2ec7b2c3",
                "sha256:e126ff4fed71e78333840c07279e1617f63cfca76d63ad5b27d65a7277206a3d",
                "sha256:f8d49be8c282df8d2e1ab6ab53ab8abd859b1fa6fed384457ee85c9eff64ef97",
                "sha256:fcf64c91fd44485100a2965d23bb0e227d093e91f7e776c5ca3b32574766eb56"
            ],
            "index": "pypi",
            "version": "==5.0.0"
        },
        "pluggy": {
            "hashes": [
                "sha256:7f8ae7f5bdf75671a718d2daf0a64b7885f74510bcd98b1a0bb420eb9a9d0cff",
                "sha256:d345c8fe681115900d6da8d048ba67c25df42973bda370783cd58826442dcd7c",
                "sha256:e160a7fcf25762bb60efc7e171d4497ff1d8d2d75a3d0df7a21b76821ecbf5c5"
            ],
            "version": "==0.6.0"
        },
        "port-for": {
            "hashes": [
                "sha256:b16a84bb29c2954db44c29be38b17c659c9c27e33918dec16b90d375cc596f1c"
            ],
            "version": "==0.3.1"
        },
        "porter2stemmer": {
            "hashes": [
                "sha256:561b2537767a086e3bd33558e8f3cd4cb60ee2b0240c4c06eb98754601db34dd",
                "sha256:ba478ad6550258a1fd8e102e554387dd9ac73f73059483eefee98211f0ad5244"
            ],
            "index": "pypi",
            "version": "==1.0"
        },
        "pressurecooker": {
            "hashes": [
                "sha256:2ccdc7fee4a32ff9bfd980578dd005f2cacf39ead0a7dd439e00fbfc8b2edcf9",
                "sha256:63a7fa5ece66617140388971772590aa8598809a3e4397887eaa2bde7661e372"
            ],
            "index": "pypi",
            "version": "==0.0.15"
        },
        "progressbar2": {
            "hashes": [
                "sha256:8600401956fc07852b309483590b424529ada8566447b2900a565218c66ee32c",
                "sha256:abf5275650ce803dd9cc0043342882f19925bb41768381715aff9f02b8a26007"
            ],
            "index": "pypi",
            "version": "==3.36.0"
        },
<<<<<<< HEAD
        "protobuf": {
            "hashes": [
                "sha256:12985d9f40c104da2f44ec089449214876809b40fdc5d9e43b93b512b9e74056",
                "sha256:12c97fe27af12fc5d66b23f905ab09dd4fb0c68d5a74a419d914580e6d2e71e3",
                "sha256:327fb9d8a8247bc780b9ea7ed03c0643bc0d22c139b761c9ec1efc7cc3f0923e",
                "sha256:3895319db04c0b3baed74fb66be7ba9f4cd8e88a432b8e71032cdf08b2dfee23",
                "sha256:695072063e256d32335d48b9484451f7c7948edc3dbd419469d6a778602682fc",
                "sha256:7d786f3ef5b33a04e6538089674f244a3b0f588155016559d950989010af97d0",
                "sha256:8bf82bb7a466a54be7272dcb492f71d55a2453a58d862fb74c3f2083f2768543",
                "sha256:9bbc1ae1c33c1bd3a2fc05a3aec328544d2b039ff0ce6f000063628a32fad777",
                "sha256:9e992c68103ab5635728d29fcf132c669cb4e2db24d012685210276185009d17",
                "sha256:9f1087abb67b34e55108bc610936b34363a7aac692023bcbb17e065c253a1f80",
                "sha256:9fefcb92a3784b446abf3641d9a14dad815bee88e0edd10b9a9e0e144d01a991",
                "sha256:a37836aa47d1b81c2db1a6b7a5e79926062b5d76bd962115a0e615551be2b48d",
                "sha256:cca22955443c55cf86f963a4ad7057bca95e4dcde84d6a493066d380cfab3bb0",
                "sha256:d7ac50bc06d31deb07ace6de85556c1d7330e5c0958f3b2af85037d6d1182abf",
                "sha256:dfe6899304b898538f4dc94fa0b281b56b70e40f58afa4c6f807805261cbe2e8"
            ],
            "version": "==3.6.0"
        },
=======
>>>>>>> ce387bca
        "psutil": {
            "hashes": [
                "sha256:13a6377cc8d2859f846058170830127822877e05229c4a43aea893cdcb504d65",
                "sha256:3003d8be6e86eb6beb990863a88950f9b9fe53ccaae92edcd8efcd152d7451ea",
                "sha256:46cbfd86d6762e63c7df4ab0df889f6f2fffa9b5781ea3fc0431237f2a408382",
                "sha256:4be182c273758dcdbd30827fdeecd889e27cb6a30238798e91bddeebc29cdc4f",
                "sha256:5b7228cb69fdaea5aeb901704f5ecd21b7846aa60c2c8d408f22573fcbaa7e6f",
                "sha256:8f25aad572bde88d5ee0b3a11a75ff2ae3c8b0a334c4128d6f8eb4fc95172734",
                "sha256:9c4fd3cc19bbc04eaa7ef3c61e3db26a41ac5e056f770977211d4569d0bf0086",
                "sha256:9efbd578d2f400dfe0ecab123b58d8af105854fdbb6222f841151e010e820b75",
                "sha256:c8ab17e07ea4907d2f9129254e82b6765ae08e61f0ce6dc8e2fc1faf145b166c",
                "sha256:d3290bd4a027fa0b3a2e2ee87728056fe49d4112640e2b8c2ea4dd94ba0cf057",
                "sha256:da7650e2f3fcf06419d5ad75123e6c68b9bf5ff2a6c91d4c77aaed8e6f444fc4",
                "sha256:e0065e7cade4ac5ac70411674bc32326dee8d11c44469012a2b5164bf6dea97a",
                "sha256:e7cc26f661c9eaa9b32d0543dd7838daea72aad6e9f02fe73715ffd0dcb65170",
                "sha256:f3d68eb44ba49e24a18d6f7934463478294a49152f97fea2eefe1e1e1ee957f3",
                "sha256:f9be0ae975b55a3b5d5a8b769560096d76184b60a56c6e88ff6b7ebecf1bc684"
            ],
            "index": "pypi",
            "version": "==3.1.1"
        },
        "psycopg2-binary": {
            "hashes": [
                "sha256:02eb674e3d5810e19b4d5d00720b17130e182da1ba259dda608aaf33d787347d",
                "sha256:3a14baeabcebd4662f12f4bff03e0574a2369a2e41baf829e6fb4a24c95cf88b",
                "sha256:436a503eda41f6adb08f292f40a3784fce0a5f351b6ae7b19a911904db53af93",
                "sha256:465ff1d427ed42c31e456dbbd9edab3552be18a0edaef7450c5b3e6fee745052",
                "sha256:4a1a5ea2fa4b53191637b162873a82822d92a85a08beefe28296b8eb5cf2fea5",
                "sha256:4a4f23a08fbccbe40ecdb5384d807bcb469ea71dd87e6be2e80b036b8e6d47df",
                "sha256:77a2fc622a1f2d08a707673c9be5769d521f03d867d305f172bb417fa7882754",
                "sha256:8014c06a9ed7b78ba81beff3ae71acd78c212390f8ed839e9ce22735880bd5b4",
                "sha256:83af04029bcb4b56c852e5876fef71340dcb465fa44fc99f80bac72e10fb0b74",
                "sha256:86c0d2587f56776f25d52cca8e275adf495c8e01933fbfc2ca23b124610ab761",
                "sha256:9305d7cbc802aaefac5c75a3df725f2654797369f32b18d4d0adb382dfab6c09",
                "sha256:9b5ddbed85ec73293695d7116589d956ef0dd3fcf7bf3b2a3bc1e8e54c1d543a",
                "sha256:a3d2cc0cb0b988dbfd0d11f7fac34058b25a6ce533ed5b8e88d6cb315e77d54a",
                "sha256:ab1db8f3e96570d9f7ebc45133ce2574804b2280499baade178e163d022107b5",
                "sha256:b039f51bca1ddd70234cc3f84f94f42ad43861b931bdfb497f887c60c39a6565",
                "sha256:b287ddf4cafcfb632974907d1e7862119e36bb758228bdb07dd247553e4cdfc0",
                "sha256:b6b2b26590304d97ef2af28d153ee99ace6fe0806934f4618edfc87216c77f91",
                "sha256:c4c6004d410c77bfa5389ae9485498ce32805447a67afbfe8db0d247a5c88fa1",
                "sha256:c606bff0978ee4858d86d40f6b6ab0c4cac4474f627bd054683dc03a4fc1a366",
                "sha256:c8220c521a408b41c4f14036004a621ed0d965941286b978cd2ea2623fabd755",
                "sha256:cb07184a4bfad304831f0a88b1c13fbd8cf9fcdf1f11e71c477dd6d7b1b078a0",
                "sha256:cf3911fba0c47fc1313b5783183cda301032b14637a0b7a336766ae46998c7ee",
                "sha256:d0972f062c73956332e9681dfdb133168618f0abfecc96e89f0205ac89cd454b",
                "sha256:d1dd3eb8edd354083f5d27b968c5a17854c41347ba5a480b520be85ec1a8495c",
                "sha256:d51c7ed810fce1e50464088c37cc8da05534de8afb12a732500827ebcc480081",
                "sha256:d8940b5104588d6313315e037f0f5ed68d2e5f62ccc1c429d3cff11d2ba6de3f",
                "sha256:de4f88f823037a71ea5ef3c1041d96b8a68d73343133edda684fd42f575bd9d7"
            ],
            "index": "pypi",
            "version": "==2.7.4"
        },
<<<<<<< HEAD
        "pyasn1": {
            "hashes": [
                "sha256:2f57960dc7a2820ea5a1782b872d974b639aa3b448ac6628d1ecc5d0fe3986f2",
                "sha256:3651774ca1c9726307560792877db747ba5e8a844ea1a41feb7670b319800ab3",
                "sha256:602fda674355b4701acd7741b2be5ac188056594bf1eecf690816d944e52905e",
                "sha256:8fb265066eac1d3bb5015c6988981b009ccefd294008ff7973ed5f64335b0f2d",
                "sha256:9334cb427609d2b1e195bb1e251f99636f817d7e3e1dffa150cb3365188fb992",
                "sha256:9a15cc13ff6bf5ed29ac936ca941400be050dff19630d6cd1df3fb978ef4c5ad",
                "sha256:a66dcda18dbf6e4663bde70eb30af3fc4fe1acb2d14c4867a861681887a5f9a2",
                "sha256:ba77f1e8d7d58abc42bfeddd217b545fdab4c1eeb50fd37c2219810ad56303bf",
                "sha256:cdc8eb2eaafb56de66786afa6809cd9db2df1b3b595dcb25aa5b9dc61189d40a",
                "sha256:d01fbba900c80b42af5c3fe1a999acf61e27bf0e452e0f1ef4619065e57622da",
                "sha256:f281bf11fe204f05859225ec2e9da7a7c140b65deccd8a4eb0bc75d0bd6949e0",
                "sha256:fb81622d8f3509f0026b0683fe90fea27be7284d3826a5f2edf97f69151ab0fc"
            ],
            "version": "==0.4.3"
        },
        "pyasn1-modules": {
            "hashes": [
                "sha256:041e9fbafac548d095f5b6c3b328b80792f006196e15a232b731a83c93d59493",
                "sha256:0cdca76a68dcb701fff58c397de0ef9922b472b1cb3ea9695ca19d03f1869787",
                "sha256:0cea139045c38f84abaa803bcb4b5e8775ea12a42af10019d942f227acc426c3",
                "sha256:0f2e50d20bc670be170966638fa0ae603f0bc9ed6ebe8e97a6d1d4cef30cc889",
                "sha256:47fb6757ab78fe966e7c58b2030b546854f78416d653163f0ce9290cf2278e8b",
                "sha256:598a6004ec26a8ab40a39ea955068cf2a3949ad9c0030da970f2e1ca4c9f1cc9",
                "sha256:72fd8b0c11191da088147c6e4678ec53e573923ecf60b57eeac9e97433e09fc2",
                "sha256:854700bbdd01394e2ada9c1bfbd0ed9f5d0c551350dbbd023e88b11d2771ae06",
                "sha256:af00ea8f2022b6287dc375b2c70f31ab5af83989fc6fe9eacd4976ce26cd7ccc",
                "sha256:b1f395cae2d669e0830cb023aa86f9f283b7a9aa32317d7f80d8e78aa2745812",
                "sha256:c6747146e95d2b14cc2a8399b2b0bde3f93778f8f9ec704690d2b589c376c137",
                "sha256:f53fe5bcebdf318f51399b250fe8325ef3a26d927f012cc0c8e0f9e9af7f9deb"
            ],
            "version": "==0.2.1"
=======
        "py": {
            "hashes": [
                "sha256:29c9fab495d7528e80ba1e343b958684f4ace687327e6f789a94bf3d1915f881",
                "sha256:983f77f3331356039fdd792e9220b7b8ee1aa6bd2b25f567a963ff1de5a64f6a"
            ],
            "version": "==1.5.3"
>>>>>>> ce387bca
        },
        "pycountry": {
            "hashes": [
                "sha256:d31321e59a134aac326ac07d4b2595d63f7e7f755bcb503bdecca2bd1b54ff2f"
            ],
            "index": "pypi",
            "version": "==17.5.14"
        },
        "pygments": {
            "hashes": [
                "sha256:78f3f434bcc5d6ee09020f92ba487f95ba50f1e3ef83ae96b9d5ffa1bab25c5d",
                "sha256:dbae1046def0efb574852fab9e90209b23f556367b5a320c0bcb871c77c3e8cc"
            ],
            "version": "==2.2.0"
        },
        "pyparsing": {
            "hashes": [
                "sha256:0832bcf47acd283788593e7a0f542407bd9550a55a8a8435214a1960e04bcb04",
                "sha256:281683241b25fe9b80ec9d66017485f6deff1af5cde372469134b56ca8447a07",
                "sha256:8f1e18d3fd36c6795bb7e02a39fd05c611ffc2596c1e0d995d34d67630426c18",
                "sha256:9e8143a3e15c13713506886badd96ca4b579a87fbdf49e550dbfc057d6cb218e",
                "sha256:b8b3117ed9bdf45e14dcc89345ce638ec7e0e29b2b579fa1ecf32ce45ebac8a5",
                "sha256:e4d45427c6e20a59bf4f88c639dcc03ce30d193112047f94012102f235853a58",
                "sha256:fee43f17a9c4087e7ed1605bd6df994c6173c1e977d7ade7b651292fab2bd010"
            ],
            "version": "==2.2.0"
        },
        "pypdf2": {
            "hashes": [
                "sha256:e28f902f2f0a1603ea95ebe21dff311ef09be3d0f0ef29a3e44a932729564385"
            ],
            "version": "==1.26.0"
        },
        "pytest": {
            "hashes": [
                "sha256:8ea01fc4fcc8e1b1e305252b4bc80a1528019ab99fd3b88666c9dc38d754406c",
                "sha256:90898786b3d0b880b47645bae7b51aa9bbf1e9d1e4510c2cfd15dd65c70ea0cd"
            ],
            "index": "pypi",
            "version": "==3.6.2"
        },
        "pytest-django": {
            "hashes": [
                "sha256:088b66211c57972e7bd072ba73ccec1c3b6f6185f894b3b8eb966d2f3b7d46cb",
                "sha256:3fea4d0a84bf3af1f1e82448b9a91b3ddb22b659d802e026ae843040da0c3220"
            ],
            "index": "pypi",
            "version": "==3.3.2"
        },
        "pytest-logging": {
            "hashes": [
                "sha256:cec5c85ecf18aab7b2ead5498a31b9f758680ef5a902b9054ab3f2bdbb77c896"
            ],
            "index": "pypi",
            "version": "==2015.11.4"
        },
        "pytest-watch": {
            "hashes": [
                "sha256:06136f03d5b361718b8d0d234042f7b2f203910d8568f63df2f866b547b3d4b9"
            ],
            "index": "pypi",
            "version": "==4.2.0"
        },
        "python-dateutil": {
            "hashes": [
                "sha256:891c38b2a02f5bb1be3e4793866c8df49c7d19baabf9c1bad62547e0b4866aca",
                "sha256:95511bae634d69bc7329ba55e646499a842bc4ec342ad54a8cdb65645a0aad3c"
            ],
            "version": "==2.6.1"
        },
        "python-gnupg": {
            "hashes": [
                "sha256:2d158dfc6b54927752b945ebe57e6a0c45da27747fa3b9ae66eccc0d2147ac0d",
                "sha256:faa69bab58ed0936f0ccf96c99b92369b7a1819305d37dfe5c927d21a437a09d"
            ],
            "version": "==0.4.3"
        },
        "python-postmark": {
            "hashes": [
                "sha256:83de7c3abc4e46d1d5c0a759325df8d1f4a4c61a5c3ad4f5f3056cdb5a971dc2"
            ],
            "index": "pypi",
            "version": "==0.5.0"
        },
        "python-resize-image": {
            "hashes": [
                "sha256:41fb4420db20451d26e59441de4f9e59e02e4fff34fb0ba7216b045d1cf10cdd"
            ],
            "index": "pypi",
            "version": "==1.1.11"
        },
        "python-utils": {
            "hashes": [
                "sha256:34aaf26b39b0b86628008f2ae0ac001b30e7986a8d303b61e1357dfcdad4f6d3",
                "sha256:e25f840564554eaded56eaa395bca507b0b9e9f0ae5ecb13a8cb785305c56d25"
            ],
            "version": "==2.3.0"
        },
        "pytz": {
            "hashes": [
                "sha256:65ae0c8101309c45772196b21b74c46b2e5d11b6275c45d251b150d5da334555",
                "sha256:c06425302f2cf668f1bba7a0a03f3c1d34d4ebeef2c72003da308b3947c7f749"
            ],
            "version": "==2018.4"
        },
        "pyyaml": {
            "hashes": [
                "sha256:0c507b7f74b3d2dd4d1322ec8a94794927305ab4cebbe89cc47fe5e81541e6e8",
                "sha256:16b20e970597e051997d90dc2cddc713a2876c47e3d92d59ee198700c5427736",
                "sha256:3262c96a1ca437e7e4763e2843746588a965426550f3797a79fca9c6199c431f",
                "sha256:326420cbb492172dec84b0f65c80942de6cedb5233c413dd824483989c000608",
                "sha256:4474f8ea030b5127225b8894d626bb66c01cda098d47a2b0d3429b6700af9fd8",
                "sha256:592766c6303207a20efc445587778322d7f73b161bd994f227adaa341ba212ab",
                "sha256:5ac82e411044fb129bae5cfbeb3ba626acb2af31a8d17d175004b70862a741a7",
                "sha256:5f84523c076ad14ff5e6c037fe1c89a7f73a3e04cf0377cb4d017014976433f3",
                "sha256:827dc04b8fa7d07c44de11fabbc888e627fa8293b695e0f99cb544fdfa1bf0d1",
                "sha256:b4c423ab23291d3945ac61346feeb9a0dc4184999ede5e7c43e1ffb975130ae6",
                "sha256:bc6bced57f826ca7cb5125a10b23fd0f2fff3b7c4701d64c439a300ce665fff8",
                "sha256:c01b880ec30b5a6e6aa67b09a2fe3fb30473008c85cd6a67359a1b15ed6d83a4",
                "sha256:ca233c64c6e40eaa6c66ef97058cdc80e8d0157a443655baa1b2966e812807ca",
                "sha256:e863072cdf4c72eebf179342c94e6989c67185842d9997960b3e69290b2fa269"
            ],
            "version": "==3.12"
        },
        "redis": {
            "hashes": [
                "sha256:5dfbae6acfc54edf0a7a415b99e0b21c0a3c27a7f787b292eea727b1facc5533",
                "sha256:97156b37d7cda4e7d8658be1148c983984e1a975090ba458cc7e244025191dbd"
            ],
            "index": "pypi",
            "version": "==2.10.5"
        },
        "reportlab": {
            "hashes": [
                "sha256:0474d275d83d850f24e3ccdacab1e81393cd43504a30808651ea909e52792624",
                "sha256:108b59f384bcdeb64147be778c700083cc5e81d1e15d7ab1980c92f177421087",
                "sha256:2d39db61b6d7d003e10bd170698fffef3e12b2ed86e14e3e57112ac448e9d8cb",
                "sha256:3adaca93567100236ecf0027f4fca5738cc26cc333438853d3d5f3f88d024b6f",
                "sha256:539fb522fb5717f7c11388f474c1cfb2958b4b94774eecffab7a40eeb8ba797c",
                "sha256:554438f00e83b16302f84db06f3b18b0ebef85c57becc873155f388cdd22e2b5",
                "sha256:582cf2acc6665e082bf7b2d9a78c6217a54fc666679d413c32b9c8f43ba6ee26",
                "sha256:5beaf35e59dfd5ebd814fdefd76908292e818c982bd7332b5d347dfd2f01c343",
                "sha256:64bb24267ae4f35436f04913fcffb84f9f40d86545cc1dcce78df0f49451d0af",
                "sha256:6b019655ec42ea1fb7e1ae2017de5a6ad5ce3ed74e510fa4bbcba2afe3e836a4",
                "sha256:7198c012a6e706dbae349a36f2e599a4a1a01e37cbfc86fb137d79614c5a5011",
                "sha256:775259f56d9ec8715c64542fa3504d8ccb37dab7e0814a1949895f8f1412198c",
                "sha256:86cb27afdee2e767255c2563402e64a6e0b15c3d4fc6b270a7ed79bad7582b8e",
                "sha256:917c38d256422d3a8d17cff3de05e425c3ffeb6d535174ce9b2c7d04ce5eadd1",
                "sha256:98e8d49597b2611b4cfe8c4c80abe7885c1e0dac2b458f4ca4b4d8ce58319815",
                "sha256:a71b183f34a55bbf127ef9b30a00400559fcb68d677bb63c9eda1094a09c2b01",
                "sha256:a7c38d4dbfaea4685fb40bdf8a35caee94633ab66ffa951c845c78d3b288a693",
                "sha256:ab610aa2e80051d54eca8f8fb1f00fc995624dc5a44c10a4740397b66aedf915",
                "sha256:b2931888c135151f1eaacfccd7df3a7701404c2741470f75827f01e6a576c2d3",
                "sha256:cdf8df8123b510b9ad3ec7f80e83fc7dbc4c16640264080966789190b27af04e",
                "sha256:d54b1a4ab3ac016dd0fc5ffb495ce8a174e0601d9f8ff9e023924c661400b629",
                "sha256:fa5d0f881d107d7e7528f16462a19419f8da1da9ceb801974f05fd2d211f336d",
                "sha256:fdc6d44d7881259bb2bc7d85fea5d6e4965844f94391b07e5b3c899a9b5c2baa"
            ],
            "index": "pypi",
            "version": "==3.4.0"
        },
        "requests": {
            "hashes": [
                "sha256:63b52e3c866428a224f97cab011de738c36aec0185aa91cfacd418b5d58911d1",
                "sha256:ec22d826a36ed72a7358ff3fe56cbd4ba69dd7a6718ffd450ff0e9df7a47ce6a"
<<<<<<< HEAD
            ],
            "index": "pypi",
            "version": "==2.19.1"
        },
        "rsa": {
            "hashes": [
                "sha256:25df4e10c263fb88b5ace923dd84bf9aa7f5019687b5e55382ffcdb8bede9db5",
                "sha256:43f682fea81c452c98d09fc316aae12de6d30c4b5c84226642cf8f8fd1c93abd"
            ],
            "version": "==3.4.2"
=======
            ],
            "version": "==2.19.1"
>>>>>>> ce387bca
        },
        "s3transfer": {
            "hashes": [
                "sha256:90dc18e028989c609146e241ea153250be451e05ecc0c2832565231dacdf59c1",
                "sha256:c7a9ec356982d5e9ab2d4b46391a7d6a950e2b04c472419f5fdec70cc0ada72f"
            ],
            "version": "==0.1.13"
        },
        "six": {
            "hashes": [
                "sha256:70e8a77beed4562e7f14fe23a786b54f6296e34344c23bc42f07b15018ff98e9",
                "sha256:832dc0e10feb1aa2c68dcc57dbb658f1c7e65b9b61af69048abc87a2db00a0eb"
            ],
            "version": "==1.11.0"
        },
        "snowballstemmer": {
            "hashes": [
                "sha256:919f26a68b2c17a7634da993d91339e288964f93c274f1343e3bbbe2096e1128",
                "sha256:9f3bcd3c401c3e862ec0ebe6d2c069ebc012ce142cce209c098ccb5b09136e89"
            ],
            "version": "==1.2.1"
        },
        "sphinx": {
            "hashes": [
                "sha256:3e70eb94f7e81b47e0545ebc26b758193b6c8b222e152ded99b9c972e971c731",
                "sha256:f101efd87fbffed8d8aca6ef307fec57693334f39d32efcbc2fc96ed129f4a3e"
            ],
            "index": "pypi",
            "version": "==1.6.4"
        },
        "sphinx-autobuild": {
            "hashes": [
                "sha256:66388f81884666e3821edbe05dd53a0cfb68093873d17320d0610de8db28c74e",
                "sha256:e60aea0789cab02fa32ee63c7acae5ef41c06f1434d9fd0a74250a61f5994692"
            ],
            "index": "pypi",
            "version": "==0.7.1"
        },
        "sphinx-intl": {
            "hashes": [
                "sha256:d80719be2faf33b958e52ca79cba697625e0eb10fd857eb5e8882eae7fb338f5",
                "sha256:e4584a7338028bceecad46c0023bc1d0ed766e96c9f7dfef06cfbacf6792d460"
            ],
            "index": "pypi",
            "version": "==0.9.11"
        },
        "sphinx-me": {
            "hashes": [
                "sha256:2c67a6bbf9d60631a84b687f0bafbfe2cb16e2663deee28ce03d5f07c7d89807",
                "sha256:98bef823a4053ca1ccbbe2322bd855a3c5e98797c50bcfeeb630fe11c47d5f1a"
            ],
            "version": "==0.3"
        },
        "sphinx-rtd-theme": {
            "hashes": [
                "sha256:aa3e190392e963551432de7df24b8a5fbe5b71a2f4fcd9d5b75808b52ad999e5",
                "sha256:de88d637a60371d4f923e06b79c4ba260490c57d2ab5a8316942ab5d9a6ce1bf"
            ],
            "index": "pypi",
            "version": "==0.4.0"
        },
        "sphinxcontrib-websupport": {
            "hashes": [
                "sha256:68ca7ff70785cbe1e7bccc71a48b5b6d965d79ca50629606c7861a21b206d9dd",
                "sha256:9de47f375baf1ea07cdb3436ff39d7a9c76042c10a769c52353ec46e4e8fc3b9"
            ],
            "version": "==1.1.0"
        },
        "sqlalchemy": {
            "hashes": [
                "sha256:64b4720f0a8e033db0154d3824f5bf677cf2797e11d44743cf0aebd2a0499d9d"
            ],
            "index": "pypi",
            "version": "==1.2.2"
        },
        "subprocess32": {
            "hashes": [
                "sha256:24b66882f5f7aaedcd46b4669322e88d639d46c6ce4679ae7f397bbe4fe9a529",
                "sha256:eb2b989cf03ffc7166339eb34f1aa26c5ace255243337b1e22dab7caa1166687"
            ],
            "version": "==3.5.2"
        },
        "tornado": {
            "hashes": [
                "sha256:1b83d5c10550f2653380b4c77331d6f8850f287c4f67d7ce1e1c639d9222fbc7",
                "sha256:408d129e9d13d3c55aa73f8084aa97d5f90ed84132e38d6932e63a67d5bec563",
                "sha256:88ce0282cce70df9045e515f578c78f1ebc35dcabe1d70f800c3583ebda7f5f5",
                "sha256:ba9fbb249ac5390bff8a1d6aa4b844fd400701069bda7d2e380dfe2217895101",
                "sha256:c050089173c2e9272244bccfb6a8615fb9e53b79420a5551acfa76094ecc3111"
            ],
            "version": "==5.0.2"
        },
        "typing": {
            "hashes": [
                "sha256:3a887b021a77b292e151afb75323dea88a7bc1b3dfa92176cff8e44c8b68bddf",
                "sha256:b2c689d54e1144bbcfd191b0832980a21c2dbcf7b5ff7a66248a60c90e951eb8",
                "sha256:d400a9344254803a2368533e4533a4200d21eb7b6b729c173bc38201a74db3f2"
            ],
            "markers": "python_version < '3.5'",
            "version": "==3.6.4"
        },
        "uritemplate": {
            "hashes": [
                "sha256:01c69f4fe8ed503b2951bef85d996a9d22434d2431584b5b107b2981ff416fbd",
                "sha256:1b9c467a940ce9fb9f50df819e8ddd14696f89b9a8cc87ac77952ba416e0a8fd",
                "sha256:c02643cebe23fc8adb5e6becffe201185bf06c40bda5c0b4028a93f1527d011d"
            ],
            "version": "==3.0.0"
        },
        "urllib3": {
            "hashes": [
                "sha256:a68ac5e15e76e7e5dd2b8f94007233e01effe3e50e8daddf69acfd81cb686baf",
                "sha256:b5725a0bd4ba422ab0e66e89e030c806576753ea3ee08554382c14e685d117b5"
            ],
            "version": "==1.23"
        },
        "validators": {
            "hashes": [
                "sha256:172ac45f7d1944ce4beca3c5c53ca7c83e9759e39fd3fedc1cf28e2130268706"
            ],
            "index": "pypi",
            "version": "==0.12.2"
        },
        "vine": {
            "hashes": [
                "sha256:52116d59bc45392af9fdd3b75ed98ae48a93e822cee21e5fda249105c59a7a72",
                "sha256:6849544be74ec3638e84d90bc1cf2e1e9224cc10d96cd4383ec3f69e9bce077b"
            ],
            "version": "==1.1.4"
        },
        "wand": {
            "hashes": [
                "sha256:28e0454c9d16d69c5d5034918d96320d8f9f1377b4fdaf4944eec2f938c74704",
                "sha256:fb50d0ad4cad995f0b59b13f76bced22682ab80b4299084a2c3c535b225850c9"
            ],
            "version": "==0.4.4"
        },
        "watchdog": {
            "hashes": [
                "sha256:7e65882adb7746039b6f3876ee174952f8eaaa34491ba34333ddf1fe35de4162"
            ],
            "version": "==0.8.3"
        },
        "webencodings": {
            "hashes": [
                "sha256:a0af1213f3c2226497a97e2b3aa01a7e4bee4f403f95be16fc9acd2947514a78",
                "sha256:b36a1c245f2d304965eb4e0a82848379241dc04b865afcc4aab16748587e1923"
            ],
            "version": "==0.5.1"
        },
        "wrapt": {
            "hashes": [
                "sha256:d4d560d479f2c21e1b5443bbd15fe7ec4b37fe7e53d335d3b9b0a7b1226fe3c6"
            ],
            "version": "==1.10.11"
        },
        "xhtml2pdf": {
            "hashes": [
                "sha256:61a6af82aa5bda6175fde83c246f0c82b4fa355cc0609746e982bd34db4739d9"
            ],
            "index": "pypi",
            "version": "==0.2.1"
        }
    },
    "develop": {
        "argh": {
            "hashes": [
                "sha256:a9b3aaa1904eeb78e32394cd46c6f37ac0fb4af6dc488daa58971bdc7d7fcaf3",
                "sha256:e9535b8c84dc9571a48999094fda7f33e63c3f1b74f3e5f3ac0105a58405bb65"
            ],
            "version": "==0.26.2"
        },
        "astroid": {
            "hashes": [
                "sha256:0ef2bf9f07c3150929b25e8e61b5198c27b0dca195e156f0e4d5bdd89185ca1a",
                "sha256:fc9b582dba0366e63540982c3944a9230cbc6f303641c51483fa547dcc22393a"
            ],
            "version": "==1.6.5"
        },
        "atomicwrites": {
            "hashes": [
                "sha256:240831ea22da9ab882b551b31d4225591e5e447a68c5e188db5b89ca1d487585",
                "sha256:a24da68318b08ac9c9c45029f4a10371ab5b20e4226738e150e6e7c571630ae6"
            ],
            "version": "==1.1.5"
        },
        "attrs": {
            "hashes": [
                "sha256:4b90b09eeeb9b88c35bc642cbac057e45a5fd85367b985bd2809c62b7b939265",
                "sha256:e0d0eb91441a3b53dab4d9b743eafc1ac44476296a2053b6ca3af0b139faf87b"
            ],
            "version": "==18.1.0"
        },
        "autoflake": {
            "hashes": [
                "sha256:c103e63466f11db3617167a2c68ff6a0cda35b940222920631c6eeec6b67e807"
            ],
            "index": "pypi",
            "version": "==1.2"
        },
        "backports.functools-lru-cache": {
            "hashes": [
                "sha256:9d98697f088eb1b0fa451391f91afb5e3ebde16bbdb272819fd091151fda4f1a",
                "sha256:f0b0e4eba956de51238e17573b7087e852dfe9854afd2e9c873f73fc0ca0a6dd"
            ],
            "markers": "python_version == '2.7'",
            "version": "==1.5"
        },
        "colorama": {
            "hashes": [
                "sha256:463f8483208e921368c9f306094eb6f725c6ca42b0f97e313cb5d5512459feda",
                "sha256:48eb22f4f8461b1df5734a074b57042430fb06e1d61bd1e11b078c0fe6d7a1f1"
            ],
            "version": "==0.3.9"
        },
        "configparser": {
            "hashes": [
                "sha256:5308b47021bc2340965c371f0f058cc6971a04502638d4244225c49d80db273a"
            ],
            "markers": "python_version == '2.7'",
            "version": "==3.5.0"
        },
        "django": {
            "hashes": [
                "sha256:c007dba5086061f7d0f4d88a3bc4016d881a7eede86d6c1c4fdbbaadddd53f1d",
                "sha256:c213590aa8599b17a9a914ab017f7dc6fc16c9c69603ecf071100346b8d9d777"
            ],
            "index": "pypi",
            "version": "==1.9.13"
        },
        "django-debug-panel": {
            "hashes": [
                "sha256:51fac401a76c5481d2599b9c30b3a89c5ddabbe1ff3d941f0e17d588ad5fcefb"
            ],
            "index": "pypi",
            "version": "==0.8.3"
        },
        "django-debug-toolbar": {
            "hashes": [
                "sha256:4af2a4e1e932dadbda197b18585962d4fc20172b4e5a479490bc659fe998864d",
                "sha256:d9ea75659f76d8f1e3eb8f390b47fc5bad0908d949c34a8a3c4c87978eb40a0f"
            ],
            "index": "pypi",
            "version": "==1.9.1"
        },
        "docopt": {
            "hashes": [
                "sha256:49b3a825280bd66b3aa83585ef59c4a8c82f2c8a522dbe754a8bc8d08c85c491"
            ],
            "version": "==0.6.2"
        },
        "enum34": {
            "hashes": [
                "sha256:2d81cbbe0e73112bdfe6ef8576f2238f2ba27dd0d55752a776c41d38b7da2850",
                "sha256:644837f692e5f550741432dd3f223bbb9852018674981b1664e5dc339387588a",
                "sha256:6bd0f6ad48ec2aa117d3d141940d484deccda84d4fcd884f5c3d93c23ecd8c79",
                "sha256:8ad8c4783bf61ded74527bffb48ed9b54166685e4230386a9ed9b1279e2df5b1"
            ],
<<<<<<< HEAD
=======
            "markers": "python_version < '3.4'",
>>>>>>> ce387bca
            "version": "==1.1.6"
        },
        "faker": {
            "hashes": [
                "sha256:ad46c741aa5002835b06fc110b6674e36c2c047e1cb1a0808009b30384a3c976",
                "sha256:ae668144379c56f3f1cb4d4abb2369a7e2d4028890f882b0445686745ccb4a84"
            ],
            "version": "==0.7.3"
        },
        "flake8": {
            "hashes": [
                "sha256:7253265f7abd8b313e3892944044a365e3f4ac3fcdcfb4298f55ee9ddf188ba0",
                "sha256:c7841163e2b576d435799169b78703ad6ac1bbb0f199994fc05f700b2a90ea37"
            ],
            "index": "pypi",
            "version": "==3.5.0"
        },
        "funcsigs": {
            "hashes": [
                "sha256:330cc27ccbf7f1e992e69fef78261dc7c6569012cf397db8d3de0234e6c937ca",
                "sha256:a7bb0f2cf3a3fd1ab2732cb49eba4252c2af4240442415b4abce3b87022a8f50"
            ],
            "markers": "python_version < '3.0'",
            "version": "==1.0.2"
        },
        "future": {
            "hashes": [
                "sha256:e39ced1ab767b5936646cedba8bcce582398233d6a627067d4c6a454c90cfedb"
            ],
            "version": "==0.16.0"
        },
        "futures": {
            "hashes": [
                "sha256:9ec02aa7d674acb8618afb127e27fde7fc68994c0437ad759fa094a574adb265",
                "sha256:ec0a6cb848cc212002b9828c3e34c675e0c9ff6741dc445cab6fdd4e1085d1f1"
            ],
            "markers": "python_version == '2.6' or python_version == '2.7'",
            "version": "==3.2.0"
        },
        "importmagic": {
            "hashes": [
                "sha256:3f7757a5b74c9a291e20e12023bb3bf71bc2fa3adfb15a08570648ab83eaf8d8"
            ],
            "index": "pypi",
            "version": "==0.1.7"
        },
        "ipaddress": {
            "hashes": [
                "sha256:64b28eec5e78e7510698f6d4da08800a5c575caa4a286c93d651c5d3ff7b6794",
                "sha256:b146c751ea45cad6188dd6cf2d9b757f6f4f8d6ffb96a023e6f2e26eea02a72c"
            ],
            "markers": "python_version == '2.7'",
            "version": "==1.0.22"
        },
        "isort": {
            "hashes": [
                "sha256:1153601da39a25b14ddc54955dbbacbb6b2d19135386699e2ad58517953b34af",
                "sha256:b9c40e9750f3d77e6e4d441d8b0266cf555e7cdabdcff33c4fd06366ca761ef8",
                "sha256:ec9ef8f4a9bc6f71eec99e1806bfa2de401650d996c59330782b89a5555c1497"
            ],
            "index": "pypi",
            "version": "==4.3.4"
        },
        "jedi": {
            "hashes": [
                "sha256:1972f694c6bc66a2fac8718299e2ab73011d653a6d8059790c3476d2353b99ad",
                "sha256:5861f6dc0c16e024cbb0044999f9cf8013b292c05f287df06d3d991a87a4eb89"
            ],
            "index": "pypi",
            "version": "==0.12.0"
        },
        "json-rpc": {
            "hashes": [
                "sha256:1cbc412fbf0af96e6fd3af974c50f803892c92d2aaf6ac2471ab1c1f76b3e88d",
                "sha256:a5e53f80699e97754bfd8a29c86138aa144c4e6663fe80c0be5270fc6f177166"
            ],
            "index": "pypi",
            "version": "==1.11.0"
        },
        "lazy-object-proxy": {
            "hashes": [
                "sha256:0ce34342b419bd8f018e6666bfef729aec3edf62345a53b537a4dcc115746a33",
                "sha256:1b668120716eb7ee21d8a38815e5eb3bb8211117d9a90b0f8e21722c0758cc39",
                "sha256:209615b0fe4624d79e50220ce3310ca1a9445fd8e6d3572a896e7f9146bbf019",
                "sha256:27bf62cb2b1a2068d443ff7097ee33393f8483b570b475db8ebf7e1cba64f088",
                "sha256:27ea6fd1c02dcc78172a82fc37fcc0992a94e4cecf53cb6d73f11749825bd98b",
                "sha256:2c1b21b44ac9beb0fc848d3993924147ba45c4ebc24be19825e57aabbe74a99e",
                "sha256:2df72ab12046a3496a92476020a1a0abf78b2a7db9ff4dc2036b8dd980203ae6",
                "sha256:320ffd3de9699d3892048baee45ebfbbf9388a7d65d832d7e580243ade426d2b",
                "sha256:50e3b9a464d5d08cc5227413db0d1c4707b6172e4d4d915c1c70e4de0bbff1f5",
                "sha256:5276db7ff62bb7b52f77f1f51ed58850e315154249aceb42e7f4c611f0f847ff",
                "sha256:61a6cf00dcb1a7f0c773ed4acc509cb636af2d6337a08f362413c76b2b47a8dd",
                "sha256:6ae6c4cb59f199d8827c5a07546b2ab7e85d262acaccaacd49b62f53f7c456f7",
                "sha256:7661d401d60d8bf15bb5da39e4dd72f5d764c5aff5a86ef52a042506e3e970ff",
                "sha256:7bd527f36a605c914efca5d3d014170b2cb184723e423d26b1fb2fd9108e264d",
                "sha256:7cb54db3535c8686ea12e9535eb087d32421184eacc6939ef15ef50f83a5e7e2",
                "sha256:7f3a2d740291f7f2c111d86a1c4851b70fb000a6c8883a59660d95ad57b9df35",
                "sha256:81304b7d8e9c824d058087dcb89144842c8e0dea6d281c031f59f0acf66963d4",
                "sha256:933947e8b4fbe617a51528b09851685138b49d511af0b6c0da2539115d6d4514",
                "sha256:94223d7f060301b3a8c09c9b3bc3294b56b2188e7d8179c762a1cda72c979252",
                "sha256:ab3ca49afcb47058393b0122428358d2fbe0408cf99f1b58b295cfeb4ed39109",
                "sha256:bd6292f565ca46dee4e737ebcc20742e3b5be2b01556dafe169f6c65d088875f",
                "sha256:cb924aa3e4a3fb644d0c463cad5bc2572649a6a3f68a7f8e4fbe44aaa6d77e4c",
                "sha256:d0fc7a286feac9077ec52a927fc9fe8fe2fabab95426722be4c953c9a8bede92",
                "sha256:ddc34786490a6e4ec0a855d401034cbd1242ef186c20d79d2166d6a4bd449577",
                "sha256:e34b155e36fa9da7e1b7c738ed7767fc9491a62ec6af70fe9da4a057759edc2d",
                "sha256:e5b9e8f6bda48460b7b143c3821b21b452cb3a835e6bbd5dd33aa0c8d3f5137d",
                "sha256:e81ebf6c5ee9684be8f2c87563880f93eedd56dd2b6146d8a725b50b7e5adb0f",
                "sha256:eb91be369f945f10d3a49f5f9be8b3d0b93a4c2be8f8a5b83b0571b8123e0a7a",
                "sha256:f460d1ceb0e4a5dcb2a652db0904224f367c9b3c1470d5a7683c0480e582468b"
            ],
            "version": "==1.3.1"
        },
        "mccabe": {
            "hashes": [
                "sha256:ab8a6258860da4b6677da4bd2fe5dc2c659cff31b3ee4f7f5d64e79735b80d42",
                "sha256:dd8d182285a0fe56bace7f45b5e7d1a6ebcbf524e8f3bd87eb0f125271b8831f"
            ],
            "version": "==0.6.1"
        },
        "mixer": {
            "hashes": [
                "sha256:02e23d3b3698f5831d7cbaaaeeaedb760322254ae99c543f0ad43a87fa36cb7a",
                "sha256:12482f1f1b512668795cd3bb93199267e05bcef16a9fc7158df6e52fb8529f02"
            ],
            "index": "pypi",
            "version": "==5.6.6"
        },
        "mock": {
            "hashes": [
                "sha256:5ce3c71c5545b472da17b72268978914d0252980348636840bd34a00b5cc96c1",
                "sha256:b158b6df76edd239b8208d481dc46b6afd45a846b7812ff0ce58971cf5bc8bba"
            ],
            "index": "pypi",
            "version": "==2.0.0"
        },
        "more-itertools": {
            "hashes": [
                "sha256:2b6b9893337bfd9166bee6a62c2b0c9fe7735dcf85948b387ec8cba30e85d8e8",
                "sha256:6703844a52d3588f951883005efcf555e49566a48afd4db4e965d69b883980d3",
                "sha256:a18d870ef2ffca2b8463c0070ad17b5978056f403fb64e3f15fe62a52db21cc0"
            ],
            "version": "==4.2.0"
        },
        "parso": {
            "hashes": [
                "sha256:cdef26e8adc10d589f3ec4eb444bd0a29f3f1eb6d72a4292ab8afcb9d68976a6",
                "sha256:f0604a40b96e062b0fd99cf134cc2d5cdf66939d0902f8267d938b0d5b26707f"
            ],
            "version": "==0.2.1"
        },
        "pathtools": {
            "hashes": [
                "sha256:7c35c5421a39bb82e58018febd90e3b6e5db34c5443aaaf742b3f33d4655f1c0"
            ],
            "version": "==0.1.2"
        },
        "pbr": {
            "hashes": [
                "sha256:3747c6f017f2dc099986c325239661948f9f5176f6880d9fdef164cb664cd665",
                "sha256:a9c27eb8f0e24e786e544b2dbaedb729c9d8546342b5a6818d8eda098ad4340d"
            ],
            "version": "==4.0.4"
        },
        "pluggy": {
            "hashes": [
                "sha256:7f8ae7f5bdf75671a718d2daf0a64b7885f74510bcd98b1a0bb420eb9a9d0cff",
                "sha256:d345c8fe681115900d6da8d048ba67c25df42973bda370783cd58826442dcd7c",
                "sha256:e160a7fcf25762bb60efc7e171d4497ff1d8d2d75a3d0df7a21b76821ecbf5c5"
            ],
            "version": "==0.6.0"
        },
        "ptvsd": {
            "hashes": [
                "sha256:44fe6af915711b5f144d5344fa24b524d6b19cb0dbd784e177e3e65935d458dc"
            ],
            "index": "pypi",
            "version": "==3.0.0"
        },
        "py": {
            "hashes": [
                "sha256:29c9fab495d7528e80ba1e343b958684f4ace687327e6f789a94bf3d1915f881",
                "sha256:983f77f3331356039fdd792e9220b7b8ee1aa6bd2b25f567a963ff1de5a64f6a"
            ],
            "version": "==1.5.3"
        },
        "pycodestyle": {
            "hashes": [
                "sha256:682256a5b318149ca0d2a9185d365d8864a768a28db66a84a2ea946bcc426766",
                "sha256:6c4245ade1edfad79c3446fadfc96b0de2759662dc29d07d80a6f27ad1ca6ba9"
            ],
            "version": "==2.3.1"
        },
        "pyflakes": {
            "hashes": [
                "sha256:08bd6a50edf8cffa9fa09a463063c425ecaaf10d1eb0335a7e8b1401aef89e6f",
                "sha256:8d616a382f243dbf19b54743f280b80198be0bca3a5396f1d2e1fca6223e8805"
            ],
            "version": "==1.6.0"
        },
        "pylint": {
            "hashes": [
                "sha256:a48070545c12430cfc4e865bf62f5ad367784765681b3db442d8230f0960aa3c",
                "sha256:fff220bcb996b4f7e2b0f6812fd81507b72ca4d8c4d05daf2655c333800cb9b3"
            ],
            "index": "pypi",
            "version": "==1.9.2"
        },
        "pylint-django": {
            "hashes": [
                "sha256:70a723115a9649d6082f6ef09209ff299ce5b90c19005e351f7eb62889888694",
                "sha256:ff10fbf6e0ab207fbb8ec26f5b6a3f4fa604233b38182ccda038a08ba1b8ba80"
            ],
            "index": "pypi",
            "version": "==0.11.1"
        },
        "pylint-plugin-utils": {
            "hashes": [
                "sha256:053ade7c76f83242225b49d47624d9ecb803c60347e2c5127e97a19bf0c9f95e"
            ],
            "version": "==0.2.6"
        },
        "pyls-isort": {
            "hashes": [
                "sha256:5bad833dab833c4e8d61172428c6ff16e4d334d986fe5dd809aa55c2e7e4fb7f",
                "sha256:eaf323e12d652ed4ccf8365c1f65d55923e5ee5a9cbfa27bdd5f2941a14d16e6"
            ],
            "index": "pypi",
            "version": "==0.1.1"
        },
        "pympler": {
            "hashes": [
                "sha256:7d16c4285f01dcc647f69fb6ed4635788abc7a7cb7caa0065d763f4ce3d21c0f"
            ],
            "index": "pypi",
            "version": "==0.5"
        },
        "pytest": {
            "hashes": [
                "sha256:8ea01fc4fcc8e1b1e305252b4bc80a1528019ab99fd3b88666c9dc38d754406c",
                "sha256:90898786b3d0b880b47645bae7b51aa9bbf1e9d1e4510c2cfd15dd65c70ea0cd"
            ],
            "index": "pypi",
            "version": "==3.6.2"
        },
        "pytest-django": {
            "hashes": [
<<<<<<< HEAD
                "sha256:745d2659213de09d2da17eb9397db863359f6005a83b0875882d1ad3d64115cb",
                "sha256:ac34de5fbd2356632bdc38e00aacc98137e48298d49e8a5ae41216d35e45a90e"
            ],
            "index": "pypi",
            "version": "==3.3.0"
=======
                "sha256:088b66211c57972e7bd072ba73ccec1c3b6f6185f894b3b8eb966d2f3b7d46cb",
                "sha256:3fea4d0a84bf3af1f1e82448b9a91b3ddb22b659d802e026ae843040da0c3220"
            ],
            "index": "pypi",
            "version": "==3.3.2"
>>>>>>> ce387bca
        },
        "pytest-logging": {
            "hashes": [
                "sha256:cec5c85ecf18aab7b2ead5498a31b9f758680ef5a902b9054ab3f2bdbb77c896"
            ],
            "index": "pypi",
            "version": "==2015.11.4"
        },
        "pytest-watch": {
            "hashes": [
                "sha256:06136f03d5b361718b8d0d234042f7b2f203910d8568f63df2f866b547b3d4b9"
            ],
            "index": "pypi",
            "version": "==4.2.0"
        },
        "python-dateutil": {
            "hashes": [
                "sha256:891c38b2a02f5bb1be3e4793866c8df49c7d19baabf9c1bad62547e0b4866aca",
                "sha256:95511bae634d69bc7329ba55e646499a842bc4ec342ad54a8cdb65645a0aad3c"
            ],
            "version": "==2.6.1"
        },
        "python-language-server": {
            "hashes": [
                "sha256:ea40be565429570a318bc010dc8f88250c7bece054880e60704235c3056c6bd8"
            ],
            "index": "pypi",
            "version": "==0.19.0"
        },
        "pytz": {
            "hashes": [
                "sha256:65ae0c8101309c45772196b21b74c46b2e5d11b6275c45d251b150d5da334555",
                "sha256:c06425302f2cf668f1bba7a0a03f3c1d34d4ebeef2c72003da308b3947c7f749"
            ],
            "version": "==2018.4"
        },
        "pyyaml": {
            "hashes": [
                "sha256:0c507b7f74b3d2dd4d1322ec8a94794927305ab4cebbe89cc47fe5e81541e6e8",
                "sha256:16b20e970597e051997d90dc2cddc713a2876c47e3d92d59ee198700c5427736",
                "sha256:3262c96a1ca437e7e4763e2843746588a965426550f3797a79fca9c6199c431f",
                "sha256:326420cbb492172dec84b0f65c80942de6cedb5233c413dd824483989c000608",
                "sha256:4474f8ea030b5127225b8894d626bb66c01cda098d47a2b0d3429b6700af9fd8",
                "sha256:592766c6303207a20efc445587778322d7f73b161bd994f227adaa341ba212ab",
                "sha256:5ac82e411044fb129bae5cfbeb3ba626acb2af31a8d17d175004b70862a741a7",
                "sha256:5f84523c076ad14ff5e6c037fe1c89a7f73a3e04cf0377cb4d017014976433f3",
                "sha256:827dc04b8fa7d07c44de11fabbc888e627fa8293b695e0f99cb544fdfa1bf0d1",
                "sha256:b4c423ab23291d3945ac61346feeb9a0dc4184999ede5e7c43e1ffb975130ae6",
                "sha256:bc6bced57f826ca7cb5125a10b23fd0f2fff3b7c4701d64c439a300ce665fff8",
                "sha256:c01b880ec30b5a6e6aa67b09a2fe3fb30473008c85cd6a67359a1b15ed6d83a4",
                "sha256:ca233c64c6e40eaa6c66ef97058cdc80e8d0157a443655baa1b2966e812807ca",
                "sha256:e863072cdf4c72eebf179342c94e6989c67185842d9997960b3e69290b2fa269"
            ],
            "version": "==3.12"
        },
        "rope": {
            "hashes": [
                "sha256:a09edfd2034fd50099a67822f9bd851fbd0f4e98d3b87519f6267b60e50d80d1"
            ],
            "index": "pypi",
            "version": "==0.10.7"
        },
        "service-factory": {
            "hashes": [
                "sha256:19a69f7bd68de5d503313419a34048c138eade272a7c681828c13360087b5bba",
                "sha256:3f23f6e1a59eb2657eff48be5ee42e4cbd8f90eb3d134eab0017e13c54f6e3f7",
                "sha256:d466a7b1e1f0e196abdc27a69aef6afdaff3b1814146068573e9c46ae8be2658"
            ],
            "index": "pypi",
            "version": "==0.1.5"
        },
        "singledispatch": {
            "hashes": [
                "sha256:5b06af87df13818d14f08a028e42f566640aef80805c3b50c5056b086e3c2b9c",
                "sha256:833b46966687b3de7f438c761ac475213e53b306740f1abfaa86e1d1aae56aa8"
            ],
            "markers": "python_version < '3.4'",
            "version": "==3.4.0.3"
        },
        "six": {
            "hashes": [
                "sha256:70e8a77beed4562e7f14fe23a786b54f6296e34344c23bc42f07b15018ff98e9",
                "sha256:832dc0e10feb1aa2c68dcc57dbb658f1c7e65b9b61af69048abc87a2db00a0eb"
            ],
            "version": "==1.11.0"
        },
        "sqlparse": {
            "hashes": [
                "sha256:ce028444cfab83be538752a2ffdb56bc417b7784ff35bb9a3062413717807dec",
                "sha256:d9cf190f51cbb26da0412247dfe4fb5f4098edb73db84e02f9fc21fdca31fed4"
            ],
            "version": "==0.2.4"
        },
        "watchdog": {
            "hashes": [
                "sha256:7e65882adb7746039b6f3876ee174952f8eaaa34491ba34333ddf1fe35de4162"
            ],
            "version": "==0.8.3"
        },
        "wrapt": {
            "hashes": [
                "sha256:d4d560d479f2c21e1b5443bbd15fe7ec4b37fe7e53d335d3b9b0a7b1226fe3c6"
            ],
            "version": "==1.10.11"
        },
        "yapf": {
            "hashes": [
                "sha256:6567745f0b6656f9c33a73c56a393071c699e6284a70d793798ab6e3769d25ec",
                "sha256:a98a6eacca64d2b920558f4a2f78150db9474de821227e60deaa29f186121c63"
            ],
            "index": "pypi",
            "version": "==0.22.0"
        }
    }
}<|MERGE_RESOLUTION|>--- conflicted
+++ resolved
@@ -1,11 +1,7 @@
 {
     "_meta": {
         "hash": {
-<<<<<<< HEAD
-            "sha256": "52ca5ff26249cc9692131d00866d4c7eb211c52042e88ea53b412155919c0a5d"
-=======
-            "sha256": "ae985d399c508f08a399d325a6e2099758e98dfef106cfc39edb0bfa37a28e7b"
->>>>>>> ce387bca
+            "sha256": "43a01c03c4ad5c535d20a8e5a35284f3994da01515a8a0c5455123a0b4ddfba7"
         },
         "pipfile-spec": 6,
         "requires": {
@@ -41,20 +37,6 @@
             ],
             "version": "==0.26.2"
         },
-        "atomicwrites": {
-            "hashes": [
-                "sha256:240831ea22da9ab882b551b31d4225591e5e447a68c5e188db5b89ca1d487585",
-                "sha256:a24da68318b08ac9c9c45029f4a10371ab5b20e4226738e150e6e7c571630ae6"
-            ],
-            "version": "==1.1.5"
-        },
-        "attrs": {
-            "hashes": [
-                "sha256:4b90b09eeeb9b88c35bc642cbac057e45a5fd85367b985bd2809c62b7b939265",
-                "sha256:e0d0eb91441a3b53dab4d9b743eafc1ac44476296a2053b6ca3af0b139faf87b"
-            ],
-            "version": "==18.1.0"
-        },
         "babel": {
             "hashes": [
                 "sha256:6778d85147d5d85345c14a26aada5e478ab04e39b078b0745ee6870c2b5cf669",
@@ -120,13 +102,6 @@
             ],
             "version": "==6.7"
         },
-        "colorama": {
-            "hashes": [
-                "sha256:463f8483208e921368c9f306094eb6f725c6ca42b0f97e313cb5d5512459feda",
-                "sha256:48eb22f4f8461b1df5734a074b57042430fb06e1d61bd1e11b078c0fe6d7a1f1"
-            ],
-            "version": "==0.3.9"
-        },
         "cycler": {
             "hashes": [
                 "sha256:1d8a5ae1ff6c5cf9b93e8811e581232ad8920aeec647c37316ceac982b08cb2d",
@@ -253,15 +228,6 @@
             "index": "pypi",
             "version": "==0.2.1"
         },
-<<<<<<< HEAD
-=======
-        "docopt": {
-            "hashes": [
-                "sha256:49b3a825280bd66b3aa83585ef59c4a8c82f2c8a522dbe754a8bc8d08c85c491"
-            ],
-            "version": "==0.6.2"
-        },
->>>>>>> ce387bca
         "docutils": {
             "hashes": [
                 "sha256:02aec4bd92ab067f6ff27a38a38a41173bf01bed8f89157768c1573f53e474a6",
@@ -270,30 +236,20 @@
             ],
             "version": "==0.14"
         },
-        "faker": {
-            "hashes": [
-                "sha256:ad46c741aa5002835b06fc110b6674e36c2c047e1cb1a0808009b30384a3c976",
-                "sha256:ae668144379c56f3f1cb4d4abb2369a7e2d4028890f882b0445686745ccb4a84"
-            ],
-<<<<<<< HEAD
+        "enum34": {
+            "hashes": [
+                "sha256:2d81cbbe0e73112bdfe6ef8576f2238f2ba27dd0d55752a776c41d38b7da2850",
+                "sha256:644837f692e5f550741432dd3f223bbb9852018674981b1664e5dc339387588a",
+                "sha256:6bd0f6ad48ec2aa117d3d141940d484deccda84d4fcd884f5c3d93c23ecd8c79",
+                "sha256:8ad8c4783bf61ded74527bffb48ed9b54166685e4230386a9ed9b1279e2df5b1"
+            ],
             "version": "==1.1.6"
-=======
-            "version": "==0.7.3"
->>>>>>> ce387bca
         },
         "ffmpy": {
             "hashes": [
                 "sha256:65abdddfa2561bb86b6c9ecfced53c7a15ea5080db4ddad08da7de5a348929f1"
             ],
             "version": "==0.2.2"
-        },
-        "funcsigs": {
-            "hashes": [
-                "sha256:330cc27ccbf7f1e992e69fef78261dc7c6569012cf397db8d3de0234e6c937ca",
-                "sha256:a7bb0f2cf3a3fd1ab2732cb49eba4252c2af4240442415b4abce3b87022a8f50"
-            ],
-            "markers": "python_version < '3.3'",
-            "version": "==1.0.2"
         },
         "functools32": {
             "hashes": [
@@ -457,17 +413,6 @@
             ],
             "version": "==1.0.0"
         },
-<<<<<<< HEAD
-=======
-        "ipaddress": {
-            "hashes": [
-                "sha256:64b28eec5e78e7510698f6d4da08800a5c575caa4a286c93d651c5d3ff7b6794",
-                "sha256:b146c751ea45cad6188dd6cf2d9b757f6f4f8d6ffb96a023e6f2e26eea02a72c"
-            ],
-            "markers": "python_version == '2.7'",
-            "version": "==1.0.22"
-        },
->>>>>>> ce387bca
         "jinja2": {
             "hashes": [
                 "sha256:74c935a1b8bb9a3947c50a54766a969d4846290e1e788ea44c1392163723c3bd",
@@ -578,30 +523,6 @@
             "index": "pypi",
             "version": "==3.0.3"
         },
-        "mixer": {
-            "hashes": [
-                "sha256:02e23d3b3698f5831d7cbaaaeeaedb760322254ae99c543f0ad43a87fa36cb7a",
-                "sha256:12482f1f1b512668795cd3bb93199267e05bcef16a9fc7158df6e52fb8529f02"
-            ],
-            "index": "pypi",
-            "version": "==5.6.6"
-        },
-        "mock": {
-            "hashes": [
-                "sha256:5ce3c71c5545b472da17b72268978914d0252980348636840bd34a00b5cc96c1",
-                "sha256:b158b6df76edd239b8208d481dc46b6afd45a846b7812ff0ce58971cf5bc8bba"
-            ],
-            "index": "pypi",
-            "version": "==2.0.0"
-        },
-        "more-itertools": {
-            "hashes": [
-                "sha256:2b6b9893337bfd9166bee6a62c2b0c9fe7735dcf85948b387ec8cba30e85d8e8",
-                "sha256:6703844a52d3588f951883005efcf555e49566a48afd4db4e965d69b883980d3",
-                "sha256:a18d870ef2ffca2b8463c0070ad17b5978056f403fb64e3f15fe62a52db21cc0"
-            ],
-            "version": "==4.2.0"
-        },
         "msgpack-python": {
             "hashes": [
                 "sha256:378cc8a6d3545b532dfd149da715abae4fda2a3adb6d74e525d0d5e51f46909b"
@@ -655,13 +576,6 @@
                 "sha256:7c35c5421a39bb82e58018febd90e3b6e5db34c5443aaaf742b3f33d4655f1c0"
             ],
             "version": "==0.1.2"
-        },
-        "pbr": {
-            "hashes": [
-                "sha256:3747c6f017f2dc099986c325239661948f9f5176f6880d9fdef164cb664cd665",
-                "sha256:a9c27eb8f0e24e786e544b2dbaedb729c9d8546342b5a6818d8eda098ad4340d"
-            ],
-            "version": "==4.0.4"
         },
         "pdfkit": {
             "hashes": [
@@ -720,14 +634,6 @@
             "index": "pypi",
             "version": "==5.0.0"
         },
-        "pluggy": {
-            "hashes": [
-                "sha256:7f8ae7f5bdf75671a718d2daf0a64b7885f74510bcd98b1a0bb420eb9a9d0cff",
-                "sha256:d345c8fe681115900d6da8d048ba67c25df42973bda370783cd58826442dcd7c",
-                "sha256:e160a7fcf25762bb60efc7e171d4497ff1d8d2d75a3d0df7a21b76821ecbf5c5"
-            ],
-            "version": "==0.6.0"
-        },
         "port-for": {
             "hashes": [
                 "sha256:b16a84bb29c2954db44c29be38b17c659c9c27e33918dec16b90d375cc596f1c"
@@ -758,7 +664,6 @@
             "index": "pypi",
             "version": "==3.36.0"
         },
-<<<<<<< HEAD
         "protobuf": {
             "hashes": [
                 "sha256:12985d9f40c104da2f44ec089449214876809b40fdc5d9e43b93b512b9e74056",
@@ -779,8 +684,6 @@
             ],
             "version": "==3.6.0"
         },
-=======
->>>>>>> ce387bca
         "psutil": {
             "hashes": [
                 "sha256:13a6377cc8d2859f846058170830127822877e05229c4a43aea893cdcb504d65",
@@ -835,7 +738,6 @@
             "index": "pypi",
             "version": "==2.7.4"
         },
-<<<<<<< HEAD
         "pyasn1": {
             "hashes": [
                 "sha256:2f57960dc7a2820ea5a1782b872d974b639aa3b448ac6628d1ecc5d0fe3986f2",
@@ -869,14 +771,6 @@
                 "sha256:f53fe5bcebdf318f51399b250fe8325ef3a26d927f012cc0c8e0f9e9af7f9deb"
             ],
             "version": "==0.2.1"
-=======
-        "py": {
-            "hashes": [
-                "sha256:29c9fab495d7528e80ba1e343b958684f4ace687327e6f789a94bf3d1915f881",
-                "sha256:983f77f3331356039fdd792e9220b7b8ee1aa6bd2b25f567a963ff1de5a64f6a"
-            ],
-            "version": "==1.5.3"
->>>>>>> ce387bca
         },
         "pycountry": {
             "hashes": [
@@ -909,36 +803,6 @@
                 "sha256:e28f902f2f0a1603ea95ebe21dff311ef09be3d0f0ef29a3e44a932729564385"
             ],
             "version": "==1.26.0"
-        },
-        "pytest": {
-            "hashes": [
-                "sha256:8ea01fc4fcc8e1b1e305252b4bc80a1528019ab99fd3b88666c9dc38d754406c",
-                "sha256:90898786b3d0b880b47645bae7b51aa9bbf1e9d1e4510c2cfd15dd65c70ea0cd"
-            ],
-            "index": "pypi",
-            "version": "==3.6.2"
-        },
-        "pytest-django": {
-            "hashes": [
-                "sha256:088b66211c57972e7bd072ba73ccec1c3b6f6185f894b3b8eb966d2f3b7d46cb",
-                "sha256:3fea4d0a84bf3af1f1e82448b9a91b3ddb22b659d802e026ae843040da0c3220"
-            ],
-            "index": "pypi",
-            "version": "==3.3.2"
-        },
-        "pytest-logging": {
-            "hashes": [
-                "sha256:cec5c85ecf18aab7b2ead5498a31b9f758680ef5a902b9054ab3f2bdbb77c896"
-            ],
-            "index": "pypi",
-            "version": "==2015.11.4"
-        },
-        "pytest-watch": {
-            "hashes": [
-                "sha256:06136f03d5b361718b8d0d234042f7b2f203910d8568f63df2f866b547b3d4b9"
-            ],
-            "index": "pypi",
-            "version": "==4.2.0"
         },
         "python-dateutil": {
             "hashes": [
@@ -1042,7 +906,6 @@
             "hashes": [
                 "sha256:63b52e3c866428a224f97cab011de738c36aec0185aa91cfacd418b5d58911d1",
                 "sha256:ec22d826a36ed72a7358ff3fe56cbd4ba69dd7a6718ffd450ff0e9df7a47ce6a"
-<<<<<<< HEAD
             ],
             "index": "pypi",
             "version": "==2.19.1"
@@ -1053,10 +916,6 @@
                 "sha256:43f682fea81c452c98d09fc316aae12de6d30c4b5c84226642cf8f8fd1c93abd"
             ],
             "version": "==3.4.2"
-=======
-            ],
-            "version": "==2.19.1"
->>>>>>> ce387bca
         },
         "s3transfer": {
             "hashes": [
@@ -1276,7 +1135,7 @@
             "hashes": [
                 "sha256:5308b47021bc2340965c371f0f058cc6971a04502638d4244225c49d80db273a"
             ],
-            "markers": "python_version == '2.7'",
+            "markers": "python_version < '3.2'",
             "version": "==3.5.0"
         },
         "django": {
@@ -1315,10 +1174,6 @@
                 "sha256:6bd0f6ad48ec2aa117d3d141940d484deccda84d4fcd884f5c3d93c23ecd8c79",
                 "sha256:8ad8c4783bf61ded74527bffb48ed9b54166685e4230386a9ed9b1279e2df5b1"
             ],
-<<<<<<< HEAD
-=======
-            "markers": "python_version < '3.4'",
->>>>>>> ce387bca
             "version": "==1.1.6"
         },
         "faker": {
@@ -1326,6 +1181,7 @@
                 "sha256:ad46c741aa5002835b06fc110b6674e36c2c047e1cb1a0808009b30384a3c976",
                 "sha256:ae668144379c56f3f1cb4d4abb2369a7e2d4028890f882b0445686745ccb4a84"
             ],
+            "index": "pypi",
             "version": "==0.7.3"
         },
         "flake8": {
@@ -1566,19 +1422,11 @@
         },
         "pytest-django": {
             "hashes": [
-<<<<<<< HEAD
-                "sha256:745d2659213de09d2da17eb9397db863359f6005a83b0875882d1ad3d64115cb",
-                "sha256:ac34de5fbd2356632bdc38e00aacc98137e48298d49e8a5ae41216d35e45a90e"
-            ],
-            "index": "pypi",
-            "version": "==3.3.0"
-=======
                 "sha256:088b66211c57972e7bd072ba73ccec1c3b6f6185f894b3b8eb966d2f3b7d46cb",
                 "sha256:3fea4d0a84bf3af1f1e82448b9a91b3ddb22b659d802e026ae843040da0c3220"
             ],
             "index": "pypi",
             "version": "==3.3.2"
->>>>>>> ce387bca
         },
         "pytest-logging": {
             "hashes": [
