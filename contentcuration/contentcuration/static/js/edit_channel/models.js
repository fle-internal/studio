var Backbone = require("backbone");
var _= require("underscore");
var mail_helper = require("edit_channel/utils/mail");

/**** BASE MODELS ****/
var BaseModel = Backbone.Model.extend({
	root_list:null,
	model_name:"Model",
	urlRoot: function() {
		return window.Urls[this.root_list]();
	},
	toJSON: function() {
	  var json = Backbone.Model.prototype.toJSON.apply(this, arguments);
	  json.cid = this.cid;
	  return json;
	},
	getName:function(){
		return this.model_name;
	}
});

var BaseCollection = Backbone.Collection.extend({
	list_name:null,
	model_name:"Collection",
	url: function() {
		return window.Urls[this.list_name]();
	},
	save: function(callback) {
        Backbone.sync("update", this, {url: this.model.prototype.urlRoot()});
	},
	get_all_fetch: function(ids, force_fetch){
		force_fetch = (force_fetch)? true : false;
    	var self = this;
    	var promise = new Promise(function(resolve, reject){
			var promises = [];
			ids.forEach(function(id){
				promises.push(new Promise(function(modelResolve, modelReject){
					var model = self.get({'id' : id});
					if(force_fetch || !model){
						model = self.add({'id': id});
						model.fetch({
							success:function(returned){
								modelResolve(returned);
							},
							error:function(obj, error){
								modelReject(error);
							}
						});
					} else {
						modelResolve(model);
					}
				}));
			});
			Promise.all(promises).then(function(fetchedModels){
				var to_fetch = self.clone();
				to_fetch.reset();
				fetchedModels.forEach(function(entry){
					to_fetch.add(entry);
				});
				resolve(to_fetch);
			});
    	});
    	return promise;
    },
    destroy:function(){
    	var self = this;
    	return new Promise(function(resolve, reject){
    		var promise_list = [];
	    	self.forEach(function(model){
	    		promise_list.push(new Promise(function(subresolve, subreject){
	    			model.destroy({
	    				success:function(){
	    					subresolve(true);
	    				},
	    				error:function(error){
	    					subreject(error);
	    				}
	    			})
	    		}))
	    	});
	    	Promise.all(promise_list).then(function(){
	    		resolve(true);
	    	});
    	});
    },
    getName:function(){
		return this.model_name;
	}
});

/**** USER-CENTERED MODELS ****/
var UserModel = BaseModel.extend({
	root_list : "user-list",
	model_name:"UserModel",
	defaults: {
		first_name: "Guest"
    },
    send_invitation_email:function(email, channel, share_mode){
    	return mail_helper.send_mail(channel, email, share_mode);
    },
    get_clipboard:function(){
    	return  new ContentNodeModel(this.get("clipboard_tree"));
    }
});

var UserCollection = BaseCollection.extend({
	model: UserModel,
	list_name:"user-list",
    model_name:"UserCollection"
});

var InvitationModel = BaseModel.extend({
	root_list : "invitation-list",
	model_name:"InvitationModel",
	defaults: {
		first_name: "Guest"
    },
    resend_invitation_email:function(channel){
    	return mail_helper.send_mail(channel, this.get("email"), this.get("share_mode"));
    }
});

var InvitationCollection = BaseCollection.extend({
	model: InvitationModel,
	list_name:"invitation-list",
    model_name:"InvitationCollection"
});

/**** CHANNEL AND CONTENT MODELS ****/
var ContentNodeModel = BaseModel.extend({
	root_list:"contentnode-list",
	model_name:"ContentNodeModel",
	defaults: {
		title:"Untitled",
		children:[],
		tags:[],
		assessment_items:[],
		metadata: {"resource_size" : 0, "resource_count" : 0},
<<<<<<< HEAD
		created: new Date()
    },
    generate_thumbnail:function(){
    	var self = this;
    	return new Promise(function(resolve, reject){
	        var data = {"node_id": self.id};
	        $.ajax({
	        	method:"POST",
	            url: window.Urls.generate_thumbnail(),
	            data:  JSON.stringify(data),
	            success: function(data) {
	            	var new_file = new FileModel({id: JSON.parse(data).file_id});
	            	new_file.fetch().then(function(model){
	            		resolve(new FileModel(model));
	            	});
	            },
	            error:function(e){
	            	reject(e);
	            }
	        });
    	});
=======
		created: new Date(),
		ancestors: []
>>>>>>> 2f066020
    }
});

var ContentNodeCollection = BaseCollection.extend({
	model: ContentNodeModel,
	list_name:"contentnode-list",
	highest_sort_order: 1,
    model_name:"ContentNodeCollection",

	save: function() {
		var self = this;
		var promise = new Promise(function(saveResolve, saveReject){
			var fileCollection = new FileCollection()
			self.forEach(function(node){
				node.get("files").forEach(function(file){
					file.preset.id = file.preset.name ? file.preset.name : file.preset.id;
				});

				fileCollection.add(node.get("files"));
			});
			fileCollection.save().then(function(){
				Backbone.sync("update", self, {
		        	url: self.model.prototype.urlRoot(),
		        	success: function(data){
		        		saveResolve(new ContentNodeCollection(data));
		        	},
		        	error:function(obj, error){
		        		saveReject(error);
		        	}
		        });
			});
		});
        return promise;
	},
	comparator : function(node){
    	return node.get("sort_order");
    },
    sort_by_order:function(){
    	this.sort();
    	this.highest_sort_order = (this.length > 0)? this.at(this.length - 1).get("sort_order") : 1;
    },
    duplicate:function(target_parent){
    	var self = this;
    	var promise = new Promise(function(resolve, reject){
			var sort_order =(target_parent) ? target_parent.get("metadata").max_sort_order + 1 : 1;
	        var parent_id = target_parent.get("id");

	        var data = {"nodes": self.toJSON(),
	                    "sort_order": sort_order,
	                    "target_parent": parent_id,
	                    "channel_id": window.current_channel.id
	        };
	        $.ajax({
	        	method:"POST",
	            url: window.Urls.duplicate_nodes(),
	            data:  JSON.stringify(data),
	            success: function(data) {
	                copied_list = JSON.parse(data).node_ids.split(" ");
	                self.get_all_fetch(copied_list).then(function(fetched){
	    				resolve(fetched);
	    			});
	            },
	            error:function(e){
	            	reject(e);
	            }
	        });
    	});
    	return promise;
    },
    move:function(target_parent){
    	var self = this;
    	var promise = new Promise(function(resolve, reject){
	        var data = {"nodes" : self.toJSON(),
	                    "target_parent" : target_parent.get("id"),
	                    "channel_id" : window.current_channel.id
	        };
	        $.ajax({
	        	method:"POST",
	            url: window.Urls.move_nodes(),
	            data:  JSON.stringify(data),
	            success: function(data) {
	            	resolve(JSON.parse(data).nodes);
	            },
	            error:function(e){
	            	reject(e);
	            }
	        });
    	});
    	return promise;
	}
});

var ChannelModel = BaseModel.extend({
    //idAttribute: "channel_id",
	root_list : "channel-list",
	defaults: {
		name: "",
		description:"",
		thumbnail_url: "/static/img/kolibri_placeholder.png",
		count: 0,
		size: 0,
		published: false,
		view_only: false
    },
    model_name:"ChannelModel",
    get_root:function(tree_name){
    	return new ContentNodeModel(this.get(tree_name));
    },

    publish:function(callback){
    	var self = this;
    	return new Promise(function(resolve, reject){
    		var data = {"channel_id": self.get("id")};
	        $.ajax({
	        	method:"POST",
	            url: window.Urls.publish_channel(),
	            data:  JSON.stringify(data),
	            success:function(){
	            	resolve(true);
	            },
	            error:function(error){
	            	reject(error);
	            }
	        });
    	});
    },
    get_accessible_channel_roots:function(){
		var self = this;
    	var promise = new Promise(function(resolve, reject){
	        $.ajax({
	        	method:"POST",
	        	data: JSON.stringify({'channel_id': self.id}),
	            url: window.Urls.accessible_channels(),
	            success: function(data) {
	            	resolve(new ContentNodeCollection(JSON.parse(data)));
	            },
	            error:function(e){
	            	reject(e);
	            }
	        });
    	});
    	return promise;
	}
});

var ChannelCollection = BaseCollection.extend({
	model: ChannelModel,
	list_name:"channel-list",
    model_name:"ChannelCollection",
	comparator:function(channel){
		return -new Date(channel.get('created'));
	}
});

var TagModel = BaseModel.extend({
	root_list : "contenttag-list",
	model_name:"TagModel",
	defaults: {
		tag_name: "Untagged"
    }
});

var TagCollection = BaseCollection.extend({
	model: TagModel,
	list_name:"contenttag-list",
    model_name:"TagCollection",
	get_all_fetch:function(ids){
		var self = this;
		var fetched_collection = new TagCollection();
		ids.forEach(function(id){
			var tag = self.get(id);
			if(!tag){
				tag = new TagModel({"id":id});
				tag.fetch({async:false});
				if(tag){
					self.add(tag);
				}
			}
			fetched_collection.add(tag);
		});
		return fetched_collection;
	}
});

/**** MODELS SPECIFIC TO FILE NODES ****/
var FileModel = BaseModel.extend({
	root_list:"file-list",
	model_name:"FileModel",
	get_preset:function(){
		return window.formatpresets.get({'id':this.get("id")});
	}
});

var FileCollection = BaseCollection.extend({
	model: FileModel,
	list_name:"file-list",
    model_name:"FileCollection",
	get_or_fetch: function(data){
		var newCollection = new FileCollection();
		newCollection.fetch({
			traditional:true,
			data: data
		});
		var file = newCollection.findWhere(data);
    	return file;
    },
    sort_by_preset:function(presets){
    	this.comparator = function(file){
    		return presets.findWhere({id: file.get("preset").id}).get("order");
    	};
    	this.sort();
    },
    save: function() {
    	var self = this;
    	return new Promise(function(resolve, reject){
    		Backbone.sync("update", self, {
    			url: self.model.prototype.urlRoot(),
    			success:function(data){
    				resolve(new FileCollection(data));
    			},
    			error:function(error){
    				reject(error);
    			}
    		});
    	})

	}
});

var FormatPresetModel = BaseModel.extend({
	root_list:"formatpreset-list",
	attached_format: null,
    model_name:"FormatPresetModel"
});

var FormatPresetCollection = BaseCollection.extend({
	model: FormatPresetModel,
	list_name:"formatpreset-list",
    model_name:"FormatPresetCollection",
	sort_by_order:function(){
    	this.comparator = function(preset){
    		return preset.get("order");
    	};
    	this.sort();
    }
});


/**** PRESETS AUTOMATICALLY GENERATED UPON FIRST USE ****/
var FileFormatModel = Backbone.Model.extend({
	root_list: "fileformat-list",
	model_name:"FileFormatModel",
	defaults: {
		extension:"invalid"
    }
});

var FileFormatCollection = BaseCollection.extend({
	model: FileFormatModel,
	list_name:"fileformat-list",
	model_name:"FileFormatCollection"
});

var LicenseModel = BaseModel.extend({
	root_list:"license-list",
	model_name:"LicenseModel",
	defaults: {
		license_name:"Unlicensed",
		exists: false
    }
});

var LicenseCollection = BaseCollection.extend({
	model: LicenseModel,
	list_name:"license-list",
	model_name:"LicenseCollection",

    get_default:function(){
    	return this.findWhere({license_name:"CC-BY"});
    }
});

var LanguageModel = BaseModel.extend({
	root_list:"language-list",
	model_name:"LanguageModel"
});

var LanguageCollection = BaseCollection.extend({
	model: LanguageModel,
	list_name:"language-list",
	model_name:"LanguageCollection"
});

var ContentKindModel = BaseModel.extend({
	root_list:"contentkind-list",
	model_name:"ContentKindModel",
	defaults: {
		kind:"topic"
    },
    get_presets:function(){
    	return window.formatpresets.where({kind: this.get("kind")})
    }
});

var ContentKindCollection = BaseCollection.extend({
	model: ContentKindModel,
	list_name:"contentkind-list",
	model_name:"ContentKindCollection",
    get_default:function(){
    	return this.findWhere({kind:"topic"});
    }
});

var ExerciseModel = BaseModel.extend({
	root_list:"exercise-list",
	model_name:"ExerciseModel"
});

var ExerciseCollection = BaseCollection.extend({
	model: ExerciseModel,
	list_name:"exercise-list",
	model_name:"ExerciseCollection"
});

var AssessmentItemModel = BaseModel.extend({
	root_list:"assessmentitem-list",
	model_name:"AssessmentItemModel",
	defaults: {
		question: "",
		answers: "[]",
		hints: "[]"
	},

	initialize: function () {
		if (typeof this.get("answers") !== "object") {
			this.set("answers", new Backbone.Collection(JSON.parse(this.get("answers"))), {silent: true});
		}
		if (typeof this.get("hints") !== "object"){
			this.set("hints", new Backbone.Collection(JSON.parse(this.get("hints"))), {silent:true});
		}
	},

	parse: function(response) {
	    if (response !== undefined) {
	    	if (response.answers) {
	    		response.answers = new Backbone.Collection(JSON.parse(response.answers));
	    	}
	    	if(response.hints){
	    		response.hints = new Backbone.Collection(JSON.parse(response.hints));
	    	}
	    }
	    return response;
	},

	toJSON: function() {
	    var attributes = _.clone(this.attributes);
	    if (typeof attributes.answers !== "string") {
		    attributes.answers = JSON.stringify(attributes.answers.toJSON());
		}
		if (typeof attributes.hints !== "string") {
		    attributes.hints = JSON.stringify(attributes.hints.toJSON());
		}
	    return attributes;
	}

});

var AssessmentItemCollection = BaseCollection.extend({
	model: AssessmentItemModel,
	model_name:"AssessmentItemCollection",
	get_all_fetch: function(ids, force_fetch){
		force_fetch = (force_fetch)? true : false;
    	var self = this;
    	var promise = new Promise(function(resolve, reject){
			var promises = [];
			ids.forEach(function(id){
				promises.push(new Promise(function(modelResolve, modelReject){
					var model = self.get(id);
					if(force_fetch || !model){
						model = self.add(id);
						model.fetch({
							success:function(returned){
								modelResolve(returned);
							},
							error:function(obj, error){
								modelReject(error);
							}
						});
					} else {
						modelResolve(model);
					}
				}));
			});
			Promise.all(promises).then(function(fetchedModels){
				var to_fetch = self.clone();
				to_fetch.reset();
				fetchedModels.forEach(function(entry){
					to_fetch.add(entry);
				});
				resolve(to_fetch);
			});
    	});
    	return promise;
    },
});

module.exports = {
	ContentNodeModel: ContentNodeModel,
	ContentNodeCollection: ContentNodeCollection,
	ChannelModel: ChannelModel,
	ChannelCollection: ChannelCollection,
	TagModel: TagModel,
	TagCollection:TagCollection,
	FileFormatCollection:FileFormatCollection,
	LicenseCollection:LicenseCollection,
	FileCollection: FileCollection,
	FileModel: FileModel,
	FormatPresetModel: FormatPresetModel,
	FormatPresetCollection: FormatPresetCollection,
	ContentKindModel: ContentKindModel,
	ContentKindCollection : ContentKindCollection,
	UserModel:UserModel,
	UserCollection:UserCollection,
	InvitationModel: InvitationModel,
	InvitationCollection: InvitationCollection,
	ExerciseModel:ExerciseModel,
	ExerciseCollection:ExerciseCollection,
	AssessmentItemModel:AssessmentItemModel,
	AssessmentItemCollection:AssessmentItemCollection,
}<|MERGE_RESOLUTION|>--- conflicted
+++ resolved
@@ -136,8 +136,8 @@
 		tags:[],
 		assessment_items:[],
 		metadata: {"resource_size" : 0, "resource_count" : 0},
-<<<<<<< HEAD
-		created: new Date()
+		created: new Date(),
+		ancestors: []
     },
     generate_thumbnail:function(){
     	var self = this;
@@ -158,10 +158,6 @@
 	            }
 	        });
     	});
-=======
-		created: new Date(),
-		ancestors: []
->>>>>>> 2f066020
     }
 });
 
