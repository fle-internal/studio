--- conflicted
+++ resolved
@@ -122,57 +122,9 @@
 	  		});
 		}
 	},
-<<<<<<< HEAD
 	handle_if_empty:function(){
 		this.$(this.default_item).css("display", (this.model.get("children").length > 0) ? "none" : "block");
 		this.update_badge_count();
-=======
-	edit_items:function(){
-		this.container.edit_selected(true);
-	},
-	move_items:function(){
-		this.container.move_content();
-	}
-	/* Implementation for creating copies of nodes when dropped onto clipboard */
-	// handle_drop:function(collection){
-	// 	this.$(this.default_item).css("display", "none");
-	// 	console.log(this.model)
-	// 	return collection.duplicate(this.model);
- // 	},
-});
-
-var TrashList = QueueList.extend({
-	badge_selector: ".trash-badge",
-	tab_selector: "#switch_to_trash",
-	list_wrapper_selector: "#trash-queue",
-
-	initialize: function(options) {
-		_.bindAll(this, 'delete_items', 'move_trash');
-		this.bind_queue_list_functions();
-		this.collection = options.collection;
-		this.container = options.container;
-		this.add_controls = options.add_controls;
-		this.content_node_view = options.content_node_view;
-		this.render();
-		this.container.lists.push(this);
-	},
-	render: function() {
-		this.$el.html(this.template({
-			is_clipboard : false,
-			add_controls : this.add_controls,
-			id: this.model.id
-		}));
-		window.workspace_manager.put_list(this.model.get("id"), this);
-		this.$(this.default_item).text("Loading...");
-		var self = this;
-		self.make_droppable();
-		this.retrieve_nodes(this.model.get("children")).then(function(fetchedCollection){
-			self.$(self.default_item).text("No items found.");
-			fetchedCollection.sort_by_order();
-			self.load_content(fetchedCollection);
-			self.refresh_droppable();
-		});
->>>>>>> ffedb4ab
 	},
 	handle_checked:function(){
 		var checked_count = this.$el.find(".queue-selected").length;
@@ -188,10 +140,9 @@
 		this.views.push(item_view);
 		return item_view;
 	},
-	
 	delete_items:function(){
-		if(confirm("Are you sure you want to delete these selected items?")){
-			this.delete_selected();
+		if(confirm("Are you sure you want to PERMANENTLY delete these selected items? Changes cannot be undone!")){
+			this.delete_items_permanently("Deleting Content...");
 			this.$(".select_all").attr("checked", false);
 		}
 	},
@@ -274,10 +225,10 @@
 		}
 	},
 	delete_content:function(){
-		if(confirm("Are you sure you want to delete " + this.model.get("title") + "?")){
-			this.add_to_trash();
-		}
-	},
+		if(confirm("Are you sure you want to PERMANENTLY delete " + this.model.get("title") + "? Changes cannot be undone!")){
+			this.delete(true, "Deleting Content...");
+		}
+	}
 	/* Implementation for creating copies of nodes when dropped onto clipboard */
 	// handle_drop:function(collection){
 	// 	return collection.duplicate(window.workspace_manager.get_queue_view().clipboard_queue.model);
