import json
import math
import zlib
from collections import OrderedDict
from itertools import chain

import minio
from django.conf import settings
from django.core.cache import cache
from django.core.exceptions import ValidationError as DjangoValidationError, PermissionDenied, ObjectDoesNotExist
from django.core.files import File as DjFile
from django.db import transaction
from django.db.models import Q, Max
from le_utils.constants import licenses, roles
from django.utils.translation import ugettext as _
from minio.error import ResponseError
from rest_framework import serializers
from rest_framework.exceptions import ValidationError
from rest_framework.fields import set_value, SkipField
from rest_framework.settings import api_settings
from rest_framework.utils import model_meta
from rest_framework_bulk import BulkSerializerMixin

from contentcuration.models import *
from contentcuration.statistics import record_node_addition_stats, record_action_stats
from contentcuration.utils.format import format_size
from contentcuration.utils.channelcache import ChannelCacher
from le_utils.constants import licenses

class LicenseSerializer(serializers.ModelSerializer):
    class Meta:
        model = License
        fields = ('license_name', 'exists', 'id', 'license_url', 'license_description', 'copyright_holder_required', 'is_custom')


class LanguageSerializer(serializers.ModelSerializer):
    id = serializers.CharField(required=False)
    ietf_name = serializers.SerializerMethodField('generate_ietf_name')

    def generate_ietf_name(self, language):
        return str(language)

    class Meta:
        model = Language
        fields = ('lang_code', 'lang_subcode', 'id', 'readable_name', 'ietf_name', 'native_name')


class FileFormatSerializer(serializers.ModelSerializer):
    class Meta:
        model = FileFormat
        fields = ("__all__")


class FormatPresetSerializer(serializers.ModelSerializer):
    # files = FileSerializer(many=True, read_only=True)
    associated_mimetypes = serializers.SerializerMethodField('retrieve_mimetypes')
    # Handles multi-language content (Backbone won't allow duplicate ids in collection, so name retains id)
    name = serializers.SerializerMethodField('retrieve_name')

    def retrieve_mimetypes(self, preset):
        return preset.allowed_formats.values_list('mimetype', flat=True)

    def retrieve_name(self, preset):
        return preset.id

    class Meta:
        model = FormatPreset
        fields = (
            'id', 'name', 'readable_name', 'multi_language', 'supplementary', 'thumbnail', 'subtitle', 'order', 'kind',
            'allowed_formats', 'associated_mimetypes', 'display')


class FileListSerializer(serializers.ListSerializer):
    def update(self, instance, validated_data):
        ret = []
        update_files = {}
        user = self.context['request'].user
        import ipdb
        with transaction.atomic():
        # Get files that have the same contentnode, preset, and language as the files that are now attached to this node
            for item in validated_data:
<<<<<<< HEAD

                file_obj = File.objects.get(pk=item['id'])
                files_to_replace = item['contentnode'].files.exclude(pk=file_obj.pk)\
                            .filter(preset_id=file_obj.preset_id, language_id=file_obj.language_id)
                files_to_replace.delete()

                if file_obj.preset and file_obj.preset.display:
                    if file_obj.pk:
                        update_files[file_obj.pk] = item
                    else:
                        # create new nodes
                        ret.append(File.objects.create(**item))
=======
                ipdb.set_trace()
                # item.update({
                #     # 'preset_id': item['preset']['id'],
                #     'language_id': item.get('language')['id'] if item.get('language') else None
                # })

                # # User should not be able to change files without a display
                # if item['preset']['display']:
                #     if 'id' in item:
                #         update_files[item['id']] = item
                #     else:
                #         # create new nodes
                #         ret.append(File.objects.create(**item))
                # item.pop('preset', None)
                # item.pop('language', None)

        files_to_delete = []
        nodes_to_parse = []
        current_files = [f['id'] for f in validated_data]

        # Get files that have the same contentnode, preset, and language as the files that are now attached to this node
        for file_obj in validated_data:
            file_obj = File.objects.get(pk=file_obj['id'])
            file_obj = file_obj.contentnode.files.exclude(pk=file_obj.pk)\
                        .filter(preset_id=file_obj.preset_id, language_id=file_obj.language_id)\
                        .delete()
            # delete_queryset = File.objects.filter(
            #     Q(contentnode=file_obj['contentnode']) &  # Get files that are associated with this node
            #     (Q(preset_id=file_obj['preset_id']) | Q(
            #         preset=None)) &  # Look at files that have the same preset as this file
            #     Q(language_id=file_obj.get('language_id')) &  # Look at files with the same language as this file
            #     ~Q(id=file_obj['id'])  # Remove the file if it's not this file
            # )
            # files_to_delete += [f for f in delete_queryset.all()]
        #     if file_obj['contentnode'] not in nodes_to_parse:
        #         nodes_to_parse.append(file_obj['contentnode'])

        # # Delete removed files
        # for node in nodes_to_parse:
        #     previous_files = node.files.all()
        #     for f in previous_files:
        #         if f.id not in current_files:
        #             files_to_delete.append(f)

        # for to_delete in files_to_delete:
        #     to_delete.delete()
>>>>>>> 05aea9d4

        if update_files:
            with transaction.atomic():
                for file_id, data in update_files.items():
                    file_obj, _new = File.objects.get_or_create(pk=file_id)

                    # potential optimization opportunity
                    for attr, value in data.items():
                        if attr != "preset" and attr != "language":
                            setattr(file_obj, attr, value)
                    file_path = generate_object_storage_name(file_obj.checksum, str(file_obj))

                    if not default_storage.exists(file_path):
                        raise OSError("Error: file {} was not found".format(str(file_obj)))

                    file = default_storage.open(file_path)
                    file_obj.file_on_disk = file

                    file_obj.uploaded_by = file_obj.uploaded_by or user
                    file_obj.save()
                    ret.append(file_obj)
        return ret


class FileSerializer(BulkSerializerMixin, serializers.ModelSerializer):
    file_on_disk = serializers.SerializerMethodField('get_file_url')
    storage_url = serializers.SerializerMethodField('retrieve_storage_url')
    mimetype = serializers.SerializerMethodField('retrieve_extension')
    language = LanguageSerializer(many=False, required=False, allow_null=True)
    display_name = serializers.SerializerMethodField('retrieve_display_name')
    id = serializers.CharField(required=False)
    preset = FormatPresetSerializer(many=False, read_only=True)
    # preset_id = serializers.PrimaryKeyRelatedField(many=False, queryset=FormatPreset.objects.all())

    def get(*args, **kwargs):
        return super.get(*args, **kwargs)

    def get_file_url(self, obj):
        return obj.file_on_disk.url

    def retrieve_storage_url(self, obj):
        return generate_storage_url(str(obj))

    def retrieve_extension(self, obj):
        return obj.file_format.mimetype

    def retrieve_display_name(self, obj):
        preset = obj.preset.readable_name if obj.preset else ""
        language = " ({})".format(obj.language.readable_name) if obj.language else ""
        return "{}{}".format(preset, language)

    class Meta:
        model = File
        fields = (
            'id', 'checksum', 'display_name', 'file_size', 'language', 'file_on_disk', 'contentnode', 'file_format',
            'preset', 'original_filename', 'storage_url', 'mimetype', 'source_url')
        list_serializer_class = FileListSerializer


class ContentKindSerializer(serializers.ModelSerializer):
    associated_presets = serializers.SerializerMethodField('retrieve_associated_presets')

    def retrieve_associated_presets(self, kind):
        return FormatPreset.objects.filter(kind=kind).values()

    class Meta:
        model = ContentKind
        fields = ("kind", 'associated_presets')


class CustomListSerializer(serializers.ListSerializer):
    def update(self, instance, validated_data):
        update_nodes = {}
        tag_mapping = {}
        prerequisite_mapping = {}
        ret = []
        unformatted_input_tags = []

        with transaction.atomic():
            for item in validated_data:
                item_tags = item.get('tags')

                unformatted_input_tags += item.pop('tags')
                if 'id' in item:
                    update_nodes[item['id']] = item
                    tag_mapping[item['id']] = item_tags
                    prerequisite_mapping.update({item['id']: item.pop('prerequisite')})
                else:
                    # create new nodes
                    new_node = ContentNode.objects.create(**item)
                    ret.append(new_node)
                    prerequisite_mapping.update({new_node.pk: item.pop('prerequisite')})


        # get all ContentTag objects, if doesn't exist, create them.
        all_tags = []
        for tag_data in unformatted_input_tags:
            # when deleting nodes, tag_data is a dict, but when adding nodes, it's a unicode string
            if isinstance(tag_data, unicode):
                tag_data = json.loads(tag_data)
            tag_tuple = ContentTag.objects.get_or_create(tag_name=tag_data['tag_name'], channel_id=tag_data['channel'])
            all_tags.append(tag_tuple[0])

        if ret:
            # new nodes and tags have been created, now add tags to them
            bulk_adding_list = []
            ThroughModel = ContentNode.tags.through
            for tag in all_tags:
                for node in ret:
                    bulk_adding_list.append(ThroughModel(node_id=node.pk, contenttag_id=tag.pk))
            ThroughModel.objects.bulk_create(bulk_adding_list)

        # Perform updates.
        if update_nodes:
            record_node_addition_stats(update_nodes, ContentNode.objects.get(id=update_nodes.itervalues().next()['id']),
                                       self.context['request'].user.id)
            with transaction.atomic():
                with ContentNode.objects.delay_mptt_updates():
                    for node_id, data in update_nodes.items():
                        node, is_new = ContentNode.objects.get_or_create(pk=node_id)

                        taglist = []
                        for tag_data in tag_mapping.get(node_id, None):
                            # when deleting nodes, tag_data is a dict, but when adding nodes, it's a unicode string
                            if isinstance(tag_data, unicode):
                                tag_data = json.loads(tag_data)

                            # this requires optimization
                            for tag_itm in all_tags:
                                if tag_itm.tag_name == tag_data['tag_name'] \
                                        and tag_itm.channel_id == tag_data['channel']:
                                    taglist.append(tag_itm)

                        # Detect if model has been moved to a different tree
                        if node.pk is not None:
                            original = ContentNode.objects.get(pk=node.pk)
                            if original.parent_id and original.parent_id != node.parent_id:
                                original_parent = ContentNode.objects.get(pk=original.parent_id)
                                original_parent.changed = True
                                original_parent.save()

                        # potential optimization opportunity
                        for attr, value in data.items():
                            setattr(node, attr, value)
                        node.tags = taglist

                        node.save(request=self.context['request'])

                        PrerequisiteContentRelationship.objects.filter(target_node_id=node_id).delete()
                        for prereq_node in prerequisite_mapping.get(node_id) or []:
                            PrerequisiteContentRelationship.objects.get_or_create(target_node_id=node_id, prerequisite_id=prereq_node.id)
                        node.save(request=self.context['request'])
                        ret.append(node)
        return ret


class TagSerializer(serializers.ModelSerializer):
    class Meta:
        model = ContentTag
        fields = ('tag_name', 'channel', 'id')


class AssessmentListSerializer(serializers.ListSerializer):
    def update(self, instance, validated_data):
        ret = []
        file_mapping = {}

        with transaction.atomic():
            for item in validated_data:
                files = item.pop('files', [])  # Remove here to avoid problems with setting attributes

                # Handle existing items
                if 'id' in item:
                    aitem, is_new = AssessmentItem.objects.get_or_create(pk=item['id'])
                    if item['deleted']:
                        aitem.delete()
                        continue
                    else:
                        # Set attributes for assessment item
                        for attr, value in item.items():
                            setattr(aitem, attr, value)
                        aitem.save()
                else:
                    # Create item
                    aitem = AssessmentItem.objects.create(**item)

                for f in files:
                    if f.checksum in str(aitem.__dict__):
                        if f.assessment_item_id != aitem.pk:
                            f.assessment_item = aitem
                            f.save()
                    else:
                        f.delete()

                ret.append(aitem)

        return ret


class AssessmentItemSerializer(BulkSerializerMixin, serializers.ModelSerializer):
    contentnode = serializers.PrimaryKeyRelatedField(queryset=ContentNode.objects.all())
    id = serializers.IntegerField(required=False)

    class Meta:
        model = AssessmentItem
        fields = ('id', 'question', 'files', 'type', 'answers', 'contentnode', 'assessment_id',
                  'hints', 'raw_data', 'order', 'source_url', 'randomize', 'deleted')
        list_serializer_class = AssessmentListSerializer


class SimplifiedContentNodeSerializer(BulkSerializerMixin, serializers.ModelSerializer):
    id = serializers.CharField(required=False)
    children = serializers.PrimaryKeyRelatedField(many=True, read_only=True)
    prerequisite = serializers.PrimaryKeyRelatedField(many=True, queryset=ContentNode.objects.all())
    is_prerequisite_of = serializers.PrimaryKeyRelatedField(many=True, read_only=True)
    metadata = serializers.SerializerMethodField('retrieve_metadata')
    parent_title = serializers.SerializerMethodField('retrive_parent_title')
    ancestors = serializers.SerializerMethodField('get_node_ancestors')

    def retrive_parent_title(self, node):
        return node.parent and node.parent.title

    def retrieve_metadata(self, node):
        if node.kind_id == content_kinds.TOPIC:
            # descendants = node.get_descendants(include_self=True)
            # aggregated = descendants.aggregate(resource_size=Sum('files__file_size'), assessment_size=Sum('assessment_items__files__file_size'))
            return {
                "total_count": node.get_descendant_count(),
                "resource_count": node.get_descendants().exclude(kind=content_kinds.TOPIC).count(),
                "coach_count": node.get_descendants().filter(role_visibility=roles.COACH).count(),
                # "resource_size" : (aggregated.get('resource_size') or 0) + (aggregated.get('assessment_size') or 0),
            }
        else:
            # assessment_size = node.assessment_items.aggregate(resource_size=Sum('files__file_size'))['resource_size'] or 0
            # resource_size = node.files.aggregate(resource_size=Sum('file_size')).get('resource_size') or 0
            return {
                "total_count": 1,
                "resource_count": 1,
            }

    @staticmethod
    def setup_eager_loading(queryset):
        """ Perform necessary eager loading of data. """
        queryset = queryset.prefetch_related('children').prefetch_related('files').prefetch_related('assessment_items')
        return queryset

    def to_internal_value(self, data):
        """
        In order to be able to handle passing tag_name in array,
        we need to overwrite this method to bypass run_validation for tags
        """
        if not isinstance(data, dict):
            message = self.error_messages['invalid'].format(
                datatype=type(data).__name__
            )
            raise ValidationError({
                api_settings.NON_FIELD_ERRORS_KEY: [message]
            })

        ret = OrderedDict()
        errors = OrderedDict()
        fields = self._writable_fields

        for field in fields:
            validate_method = getattr(self, 'validate_' + field.field_name, None)
            primitive_value = field.get_value(data)
            try:
                if field.field_name != 'tags':
                    validated_value = field.run_validation(primitive_value)
                else:
                    validated_value = primitive_value

                if validate_method is not None:
                    validated_value = validate_method(validated_value)
            except ValidationError as exc:
                errors[field.field_name] = exc.detail
            except DjangoValidationError as exc:
                errors[field.field_name] = list(exc.messages)
            except SkipField:
                pass
            else:
                set_value(ret, field.source_attrs, validated_value)

        if errors:
            raise ValidationError(errors)

        return ret

    def create(self, validated_data):
        ModelClass = self.Meta.model
        info = model_meta.get_field_info(ModelClass)
        many_to_many = {}
        for field_name, relation_info in info.relations.items():
            if relation_info.to_many and (field_name in validated_data):
                many_to_many[field_name] = validated_data.pop(field_name)

        try:
            instance = ModelClass.objects.create(**validated_data)
        except TypeError as exc:
            msg = (
                'Got a `TypeError` when calling `%s.objects.create()`. '
                'This may be because you have a writable field on the '
                'serializer class that is not a valid argument to '
                '`%s.objects.create()`. You may need to make the field '
                'read-only, or override the %s.create() method to handle '
                'this correctly.\nOriginal exception text was: %s.' %
                (
                    ModelClass.__name__,
                    ModelClass.__name__,
                    self.__class__.__name__,
                    exc
                )
            )
            raise TypeError(msg)

        # Save many-to-many relationships after the instance is created.
        if self.validated_data['tags']:
            tag_list = []
            for tag in self.validated_data['tags']:
                # tag_list.append(ContentTag.objects.get_or_create(tag_name=tag['tag_name'])[0])
                tag_list.append(ContentTag.objects.get_or_create(tag_name=tag)[0])
            setattr(instance, 'tags', tag_list)
            many_to_many.pop('tags')

        if many_to_many:
            for field_name, value in many_to_many.items():
                setattr(instance, field_name, value)

        instance.save()

        return instance

    def update(self, instance, validated_data):
        """
        Since we are not doing anything crazy about the nested writable field(tags here),
        so just bypass the raise_errors_on_nested_writes().
        This may need to change in the future when we need to do crazy things on nested writable field.
        """
        for attr, value in validated_data.items():
            setattr(instance, attr, value)
        instance.save()
        return instance

    def get_node_ancestors(self, node):
        return node.get_ancestors().values_list('id', flat=True)

    class Meta:
        model = ContentNode
        fields = ('title', 'id', 'sort_order', 'kind', 'children', 'parent', 'metadata', 'content_id', 'prerequisite',
                  'is_prerequisite_of', 'parent_title', 'ancestors', 'tree_id', 'language', 'role_visibility')


""" Shared methods across content node serializers """
class ContentNodeFieldMixin(object):

    def get_creators(self, descendants):
        creators = descendants.values_list('copyright_holder', 'author', 'aggregator', 'provider')
        split_lst = zip(*creators)

        return {
            "copyright_holders": filter(lambda x: x, set(split_lst[0])) if len(split_lst) > 0 else [],
            "authors": filter(lambda x: x, set(split_lst[1])) if len(split_lst) > 1 else [],
            "aggregators": filter(lambda x: x, set(split_lst[2])) if len(split_lst) > 2 else [],
            "providers": filter(lambda x: x, set(split_lst[3])) if len(split_lst) > 3 else [],
        }


class RootNodeSerializer(SimplifiedContentNodeSerializer, ContentNodeFieldMixin):
    channel_name = serializers.SerializerMethodField('retrieve_channel_name')

    def retrieve_metadata(self, node):
        descendants = node.get_descendants()
        data = {
            "total_count": node.get_descendant_count(),
            "resource_count": descendants.exclude(kind_id=content_kinds.TOPIC).count(),
            "max_sort_order": node.children.aggregate(max_sort_order=Max('sort_order'))['max_sort_order'] or 1,
            "resource_size": 0,
            "has_changed_descendant": descendants.filter(changed=True).exists(),
        }
        data.update(self.get_creators(descendants))
        return data

    def retrieve_channel_name(self, node):
        channel = node.get_channel()
        return channel.name if channel else None

    class Meta:
        model = ContentNode
        fields = ('title', 'id', 'kind', 'children', 'metadata', 'published', 'publishing', 'node_id', 'channel_name',
                  'prerequisite', 'is_prerequisite_of', 'parent_title', 'ancestors', 'tree_id', 'role_visibility')


class ContentNodeSerializer(SimplifiedContentNodeSerializer, ContentNodeFieldMixin):
    ancestors = serializers.SerializerMethodField('get_node_ancestors')
    valid = serializers.SerializerMethodField('check_valid')
    associated_presets = serializers.SerializerMethodField('retrieve_associated_presets')
    original_channel = serializers.SerializerMethodField('retrieve_original_channel')

    def retrieve_associated_presets(self, node):
        return node.get_associated_presets()

    def check_valid(self, node):
        isoriginal = node.node_id == node.original_source_node_id
        if node.kind_id == content_kinds.TOPIC:
            return True
        elif isoriginal and not node.license:
            return False
        elif isoriginal and node.license.copyright_holder_required and not node.copyright_holder:
            return False
        elif isoriginal and node.license.is_custom and not node.license_description:
            return False
        elif node.kind_id == content_kinds.EXERCISE:
            for aitem in node.assessment_items.exclude(type=exercises.PERSEUS_QUESTION):
                answers = json.loads(aitem.answers)
                correct_answers = filter(lambda a: a['correct'], answers)
                if aitem.question == "" or len(answers) == 0 or len(correct_answers) == 0 or \
                        any(filter(lambda a: a['answer'] == "", answers)) or \
                        (aitem.type == exercises.SINGLE_SELECTION and len(correct_answers) > 1) or \
                        any(filter(lambda h: h['hint'] == "", json.loads(aitem.hints))):
                    return False
            return True
        else:
            return node.files.filter(preset__supplementary=False).exists()

    def retrieve_metadata(self, node):
        if node.kind_id == content_kinds.TOPIC:
            descendants = node.get_descendants(include_self=True)
            data = {
                "total_count": node.get_descendant_count(),
                "resource_count": descendants.exclude(kind=content_kinds.TOPIC).count(),
                "max_sort_order": node.children.aggregate(max_sort_order=Max('sort_order'))['max_sort_order'] or 1,
                "resource_size": 0,  # Make separate request
                "has_changed_descendant": descendants.filter(changed=True).exists(),
                "coach_count": descendants.filter(role_visibility=roles.COACH).count(),
            }

            if not node.parent: # Add extra data to root node
                data.update(self.get_creators(descendants))

            return data

        else:
            assessment_size = node.assessment_items.values('files__checksum', 'files__file_size').distinct()\
                            .aggregate(resource_size=Sum('files__file_size')).get('resource_size') or 0
            resource_size = node.files.values('file_size', 'checksum').distinct()\
                            .aggregate(resource_size=Sum('file_size')).get('resource_size') or 0
            resource_count = 1
            if node.kind_id == content_kinds.EXERCISE:
                resource_count = node.assessment_items.filter(deleted=False).count()

            return {
                "total_count": 1,
                "resource_count": resource_count,
                "max_sort_order": node.sort_order,
                "resource_size": assessment_size + resource_size,
                "has_changed_descendant": node.changed,
            }

    def retrieve_original_channel(self, node):
        channel_id = node.original_channel_id
        channel = channel_id and Channel.objects.get(pk=channel_id)

        return {
            "id": channel.pk,
            "name": channel.name,
            "thumbnail_url": channel.get_thumbnail(),
        } if (channel and not channel.deleted) else None

    class Meta:
        list_serializer_class = CustomListSerializer
        model = ContentNode
        fields = ('title', 'changed', 'id', 'description', 'sort_order', 'author', 'copyright_holder', 'license','language',
                  'license_description', 'assessment_items', 'files', 'parent_title', 'ancestors', 'modified', 'original_channel',
                  'kind', 'parent', 'children', 'published', 'associated_presets', 'valid', 'metadata', 'original_source_node_id',
                  'tags', 'extra_fields', 'prerequisite', 'is_prerequisite_of', 'node_id', 'tree_id', 'publishing', 'freeze_authoring_data',
                  'role_visibility', 'provider', 'aggregator')


class ContentNodeEditSerializer(ContentNodeSerializer):
    files = FileSerializer(many=True, read_only=True)
    tags = TagSerializer(many=True)
    assessment_items = AssessmentItemSerializer(many=True, read_only=True)

    class Meta:
        list_serializer_class = CustomListSerializer
        model = ContentNode
        fields = ('title', 'changed', 'id', 'description', 'sort_order', 'author', 'copyright_holder', 'license', 'language',
                  'node_id', 'license_description', 'assessment_items', 'files', 'parent_title', 'content_id', 'modified',
                  'kind', 'parent', 'children', 'published', 'associated_presets', 'valid', 'metadata', 'ancestors', 'tree_id',
                  'tags', 'extra_fields', 'original_channel', 'prerequisite', 'is_prerequisite_of', 'thumbnail_encoding',
                  'freeze_authoring_data', 'publishing', 'original_source_node_id', 'role_visibility', 'provider', 'aggregator')

class ContentNodeCompleteSerializer(ContentNodeEditSerializer):
    class Meta:
        list_serializer_class = CustomListSerializer
        model = ContentNode
        fields = (
            'title', 'changed', 'id', 'description', 'sort_order', 'author', 'node_id', 'copyright_holder', 'license',
            'license_description', 'kind', 'prerequisite', 'is_prerequisite_of', 'parent_title', 'ancestors', 'language',
            'original_channel', 'original_source_node_id', 'source_node_id', 'content_id', 'original_channel_id',
            'source_channel_id', 'source_id', 'source_domain', 'thumbnail_encoding', 'publishing',
            'children', 'parent', 'tags', 'created', 'modified', 'published', 'extra_fields', 'assessment_items',
            'files', 'valid', 'metadata', 'tree_id', 'freeze_authoring_data', 'role_visibility', 'provider', 'aggregator')


class TokenSerializer(serializers.ModelSerializer):
    """ Serializer for channel tokens """
    display_token = serializers.SerializerMethodField('generate_token')

    def generate_token(self, token):
        # Break channel tokens into two groups for easier processing
        return "{}-{}".format(token.token[:5], token.token[5:])

    class Meta:
        model = SecretToken
        fields = ('display_token', 'token')



""" Shared methods across channel serializers """
class ChannelFieldMixin(object):

    def get_channel_primary_token(self, channel):
        try:
            token = (ChannelCacher
                     .for_channel(channel)
                     .get_human_token()
                     .token)
        except ObjectDoesNotExist:
            return channel.pk

        return "-".join([token[:5], token[5:]])

    def generate_thumbnail_url(self, channel):
        return channel.get_thumbnail()

    def check_for_changes(self, channel):
        return channel.main_tree and channel.main_tree.get_descendants().filter(changed=True).count() > 0

    def get_resource_count(self, channel):
        return ChannelCacher.for_channel(channel).get_resource_count()

    def get_date_created(self, channel):
        return channel.main_tree.created

    def get_date_modified(self, channel):
        return ChannelCacher.for_channel(channel).get_date_modified()

    def check_published(self, channel):
        return channel.main_tree.published

    def check_publishing(self, channel):
        return channel.main_tree.publishing


class ChannelSerializer(ChannelFieldMixin, serializers.ModelSerializer):
    has_changed = serializers.SerializerMethodField('check_for_changes')
    main_tree = RootNodeSerializer(read_only=True)
    staging_tree = RootNodeSerializer(read_only=True)
    trash_tree = RootNodeSerializer(read_only=True)
    thumbnail_url = serializers.SerializerMethodField('generate_thumbnail_url')
    created = serializers.SerializerMethodField('get_date_created')
    updated = serializers.SerializerMethodField('get_date_updated')
    tags = TagSerializer(many=True, read_only=True)
    primary_token = serializers.SerializerMethodField('get_channel_primary_token')
    content_defaults = serializers.JSONField()

    def get_date_created(self, channel):
        return channel.main_tree.created.strftime("%X %x")

    def get_date_updated(self, channel):
        return channel.staging_tree.created.strftime("%X %x") if channel.staging_tree else None

    @staticmethod
    def setup_eager_loading(queryset):
        """ Perform necessary eager loading of data. """
        queryset = queryset.select_related('main_tree')
        return queryset

    class Meta:
        model = Channel
        fields = (
            'id', 'created', 'updated', 'name', 'description', 'has_changed', 'editors', 'main_tree', 'trash_tree',
            'staging_tree', 'source_id', 'source_domain', 'ricecooker_version', 'thumbnail', 'version', 'deleted',
            'public', 'thumbnail_url','thumbnail_encoding', 'pending_editors', 'viewers', 'tags', 'content_defaults',
            'language', 'primary_token', 'priority', 'published_size')


class AccessibleChannelListSerializer(ChannelFieldMixin, serializers.ModelSerializer):
    size = serializers.SerializerMethodField("get_resource_size")
    count = serializers.SerializerMethodField("get_resource_count")
    created = serializers.SerializerMethodField('get_date_created')
    main_tree = RootNodeSerializer(read_only=True)

    def get_resource_size(self, channel):
        return channel.get_resource_size()

    class Meta:
        model = Channel
        fields = ('id', 'created', 'name', 'size', 'count', 'version', 'deleted', 'main_tree')


class ChannelListSerializer(ChannelFieldMixin, serializers.ModelSerializer):
    thumbnail_url = serializers.SerializerMethodField('generate_thumbnail_url')
    published = serializers.SerializerMethodField('check_published')
    publishing = serializers.SerializerMethodField('check_publishing')
    count = serializers.SerializerMethodField("get_resource_count")
    created = serializers.SerializerMethodField('get_date_created')
    modified = serializers.SerializerMethodField('get_date_modified')
    primary_token = serializers.SerializerMethodField('get_channel_primary_token')
    content_defaults = serializers.JSONField()

    class Meta:
        model = Channel
        fields = ('id', 'created', 'name', 'published', 'pending_editors', 'editors', 'viewers', 'modified', 'language', 'primary_token', 'priority',
                  'description', 'count', 'version', 'public', 'thumbnail_url', 'thumbnail', 'thumbnail_encoding', 'deleted', 'content_defaults', 'publishing')

class AltChannelListSerializer(ChannelFieldMixin, serializers.ModelSerializer):
    thumbnail_url = serializers.SerializerMethodField('generate_thumbnail_url')
    published = serializers.SerializerMethodField('check_published')
    publishing = serializers.SerializerMethodField('check_publishing')
    count = serializers.SerializerMethodField("get_resource_count")
    created = serializers.SerializerMethodField('get_date_created')
    modified = serializers.SerializerMethodField('get_date_modified')
    primary_token = serializers.SerializerMethodField('get_channel_primary_token')
    content_defaults = serializers.JSONField()
    secret_tokens = TokenSerializer(many=True, read_only=True)

    class Meta:
        model = Channel
        fields = ('id', 'created', 'name', 'published', 'pending_editors', 'editors', 'modified', 'language', 'primary_token', 'priority',
                  'description', 'count', 'public', 'thumbnail_url', 'thumbnail', 'thumbnail_encoding', 'content_defaults', 'publishing',
                  'main_tree', 'last_published', 'secret_tokens')

class PublicChannelSerializer(ChannelFieldMixin, serializers.ModelSerializer):
    kind_count = serializers.SerializerMethodField('generate_kind_count')
    matching_tokens = serializers.SerializerMethodField('match_tokens')

    def match_tokens(self, channel):
        tokens = json.loads(channel.tokens) if hasattr(channel, 'tokens') else []
        return list(channel.secret_tokens.filter(token__in=tokens).values_list('token', flat=True))

    def generate_kind_count(self, channel):
        return channel.published_kind_count and json.loads(channel.published_kind_count)

    class Meta:
        model = Channel
        fields = ('id', 'name', 'language', 'included_languages', 'description', 'total_resource_count', 'version',
                  'kind_count', 'published_size', 'last_published', 'icon_encoding', 'matching_tokens', 'public')

class UserSerializer(serializers.ModelSerializer):
    content_defaults = serializers.JSONField()

    class Meta:
        model = User
        fields = ('email', 'first_name', 'last_name', 'id', 'disk_space', 'is_active', 'information', 'policies', 'content_defaults')


class CurrentUserSerializer(serializers.ModelSerializer):
    clipboard_tree = RootNodeSerializer(read_only=True)
    available_space = serializers.SerializerMethodField('calculate_space')

    def calculate_space(self, user):
        return user.get_available_space()

    class Meta:
        model = User
        fields = ('email', 'first_name', 'last_name', 'is_active', 'is_admin', 'id', 'clipboard_tree', 'available_space')


class UserChannelListSerializer(serializers.ModelSerializer):
    bookmarks = serializers.SerializerMethodField('retrieve_bookmarks')

    def retrieve_bookmarks(self, user):
        return user.bookmarked_channels.values_list('id', flat=True)

    class Meta:
        model = User
        fields = ('email', 'first_name', 'last_name', 'id', 'is_active', 'bookmarks')


class AdminChannelListSerializer(ChannelFieldMixin, serializers.ModelSerializer):
    published = serializers.SerializerMethodField('check_published')
    count = serializers.SerializerMethodField("compute_item_count")
    created = serializers.SerializerMethodField('get_date_created')
    modified = serializers.SerializerMethodField('get_date_modified')
    download_url = serializers.SerializerMethodField('generate_db_url')
    editors = UserChannelListSerializer(many=True, read_only=True)
    viewers = UserChannelListSerializer(many=True, read_only=True)
    primary_token = serializers.SerializerMethodField('get_channel_primary_token')

    def generate_db_url(self, channel):
        return "{path}{id}.sqlite3".format(path=settings.CONTENT_DATABASE_URL, id=channel.pk)

    def compute_item_count(self, channel):
        return channel.main_tree.get_descendant_count()

    class Meta:
        model = Channel
        fields = ('id', 'created', 'modified', 'name', 'published', 'editors', 'viewers', 'staging_tree', 'description', 'count',
                  'version', 'public', 'deleted', 'ricecooker_version', 'download_url', 'primary_token', 'priority')

class SimplifiedChannelListSerializer(serializers.ModelSerializer):
    class Meta:
        model = Channel
        fields = ('id', 'name', 'description', 'version', 'public')

class AdminUserListSerializer(serializers.ModelSerializer):
    editable_channels = SimplifiedChannelListSerializer(many=True, read_only=True)
    view_only_channels = SimplifiedChannelListSerializer(many=True, read_only=True)
    mb_space = serializers.SerializerMethodField('calculate_space')
    is_chef = serializers.SerializerMethodField('check_if_chef')

    def calculate_space(self, user):
        size, unit = format_size(user.disk_space)
        return {"size": round(float(size)), "unit": unit}

    def calculate_used_space(self, user):
        return user.get_space_used()

    def check_if_chef(self, user):
        return user.editable_channels.exclude(ricecooker_version=None).exists()

    class Meta:
        model = User
        fields = ('email', 'first_name', 'last_name', 'id', 'editable_channels', 'view_only_channels',
                'is_admin', 'date_joined', 'is_active', 'disk_space', 'mb_space', 'is_chef')

class InvitationSerializer(BulkSerializerMixin, serializers.ModelSerializer):
    channel_name = serializers.SerializerMethodField('retrieve_channel_name')
    sender = UserSerializer(read_only=True)

    def retrieve_channel_name(self, invitation):
        return invitation and invitation.channel.name

    class Meta:
        model = Invitation
        fields = (
            'id', 'invited', 'email', 'sender', 'channel', 'first_name', 'last_name', 'share_mode', 'channel_name')<|MERGE_RESOLUTION|>--- conflicted
+++ resolved
@@ -79,8 +79,6 @@
         with transaction.atomic():
         # Get files that have the same contentnode, preset, and language as the files that are now attached to this node
             for item in validated_data:
-<<<<<<< HEAD
-
                 file_obj = File.objects.get(pk=item['id'])
                 files_to_replace = item['contentnode'].files.exclude(pk=file_obj.pk)\
                             .filter(preset_id=file_obj.preset_id, language_id=file_obj.language_id)
@@ -92,54 +90,7 @@
                     else:
                         # create new nodes
                         ret.append(File.objects.create(**item))
-=======
-                ipdb.set_trace()
-                # item.update({
-                #     # 'preset_id': item['preset']['id'],
-                #     'language_id': item.get('language')['id'] if item.get('language') else None
-                # })
-
-                # # User should not be able to change files without a display
-                # if item['preset']['display']:
-                #     if 'id' in item:
-                #         update_files[item['id']] = item
-                #     else:
-                #         # create new nodes
-                #         ret.append(File.objects.create(**item))
-                # item.pop('preset', None)
-                # item.pop('language', None)
-
-        files_to_delete = []
-        nodes_to_parse = []
-        current_files = [f['id'] for f in validated_data]
-
-        # Get files that have the same contentnode, preset, and language as the files that are now attached to this node
-        for file_obj in validated_data:
-            file_obj = File.objects.get(pk=file_obj['id'])
-            file_obj = file_obj.contentnode.files.exclude(pk=file_obj.pk)\
-                        .filter(preset_id=file_obj.preset_id, language_id=file_obj.language_id)\
-                        .delete()
-            # delete_queryset = File.objects.filter(
-            #     Q(contentnode=file_obj['contentnode']) &  # Get files that are associated with this node
-            #     (Q(preset_id=file_obj['preset_id']) | Q(
-            #         preset=None)) &  # Look at files that have the same preset as this file
-            #     Q(language_id=file_obj.get('language_id')) &  # Look at files with the same language as this file
-            #     ~Q(id=file_obj['id'])  # Remove the file if it's not this file
-            # )
-            # files_to_delete += [f for f in delete_queryset.all()]
-        #     if file_obj['contentnode'] not in nodes_to_parse:
-        #         nodes_to_parse.append(file_obj['contentnode'])
-
-        # # Delete removed files
-        # for node in nodes_to_parse:
-        #     previous_files = node.files.all()
-        #     for f in previous_files:
-        #         if f.id not in current_files:
-        #             files_to_delete.append(f)
-
-        # for to_delete in files_to_delete:
-        #     to_delete.delete()
->>>>>>> 05aea9d4
+
 
         if update_files:
             with transaction.atomic():
