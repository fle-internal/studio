var Backbone = require("backbone");
var _= require("underscore");
var mail_helper = require("edit_channel/utils/mail");

/**** BASE MODELS ****/
var BaseModel = Backbone.Model.extend({
	root_list:null,
	model_name:"Model",
	urlRoot: function() {
		return window.Urls[this.root_list]();
	},
	toJSON: function() {
	  var json = Backbone.Model.prototype.toJSON.apply(this, arguments);
	  json.cid = this.cid;
	  return json;
	},
	getName:function(){
		return this.model_name;
	}
});

var BaseCollection = Backbone.Collection.extend({
	list_name:null,
	model_name:"Collection",
	url: function() {
		return window.Urls[this.list_name]();
	},
	save: function(callback) {
        Backbone.sync("update", this, {url: this.model.prototype.urlRoot()});
	},
	get_all_fetch: function(ids, force_fetch){
		force_fetch = (force_fetch)? true : false;
    	var self = this;
    	var promise = new Promise(function(resolve, reject){
			var promises = [];
			ids.forEach(function(id){
				promises.push(new Promise(function(modelResolve, modelReject){
					var model = self.get({'id' : id});
					if(force_fetch || !model){
						model = self.add({'id': id});
						model.fetch({
							success:function(returned){
								modelResolve(returned);
							},
							error:function(obj, error){
								modelReject(error);
							}
						});
					} else {
						modelResolve(model);
					}
				}));
			});
			Promise.all(promises).then(function(fetchedModels){
				var to_fetch = self.clone();
				to_fetch.reset();
				fetchedModels.forEach(function(entry){
					to_fetch.add(entry);
				});
				resolve(to_fetch);
			});
    	});
    	return promise;
    },
    destroy:function(){
    	var self = this;
    	return new Promise(function(resolve, reject){
    		var promise_list = [];
	    	self.forEach(function(model){
	    		promise_list.push(new Promise(function(subresolve, subreject){
	    			model.destroy({
	    				success:function(){
	    					subresolve(true);
	    				},
	    				error:function(error){
	    					subreject(error);
	    				}
	    			})
	    		}))
	    	});
	    	Promise.all(promise_list).then(function(){
	    		resolve(true);
	    	});
    	});
    },
    getName:function(){
		return this.model_name;
	}
});

/**** USER-CENTERED MODELS ****/
var UserModel = BaseModel.extend({
	root_list : "user-list",
	model_name:"UserModel",
	defaults: {
		first_name: "Guest"
    },
<<<<<<< HEAD
    send_invitation_email:function(email, channel){
    	return mail_helper.send_mail(channel, email);
=======
    getName:function(){
		return "UserModel";
	},
    send_invitation_email:function(email, channel, share_mode){
    	return mail_helper.send_mail(channel, email, share_mode);
>>>>>>> 726d06e9
    },
    get_clipboard:function(){
    	return  new ContentNodeModel(this.get("clipboard_tree"));
    }
});

var UserCollection = BaseCollection.extend({
	model: UserModel,
	list_name:"user-list",
	model_name:"UserCollection"
});

var InvitationModel = BaseModel.extend({
	root_list : "invitation-list",
	model_name:"InvitationModel",
	defaults: {
		first_name: "Guest"
    },
    resend_invitation_email:function(channel){
    	return mail_helper.send_mail(channel, this.get("email"), this.get("share_mode"));
    }
});

var InvitationCollection = BaseCollection.extend({
	model: InvitationModel,
	list_name:"invitation-list",
	model_name:"InvitationCollection"
});

/**** CHANNEL AND CONTENT MODELS ****/
var ContentNodeModel = BaseModel.extend({
	root_list:"contentnode-list",
	model_name:"ContentNodeModel",
	defaults: {
		title:"Untitled",
		children:[],
		tags:[],
		assessment_items:[],
<<<<<<< HEAD
    }
=======
		metadata: {"resource_size" : 0, "resource_count" : 0},
		created: new Date()
    },
    getName:function(){
		return "ContentNodeModel";
	}
>>>>>>> 726d06e9
});

var ContentNodeCollection = BaseCollection.extend({
	model: ContentNodeModel,
	list_name:"contentnode-list",
	highest_sort_order: 1,
	model_name:"ContentNodeCollection",

	save: function() {
		var self = this;
		var promise = new Promise(function(saveResolve, saveReject){
			var fileCollection = new FileCollection()
			self.forEach(function(node){
				node.get("files").forEach(function(file){
					var to_add = new FileModel(file);
					var preset_data = to_add.get("preset");
					preset_data.id = file.preset.name ? file.preset.name : file.preset.id;
					to_add.set('preset', preset_data);
					to_add.set('contentnode', node.id);
					fileCollection.add(to_add);
				});

			});
			fileCollection.save().then(function(){
				Backbone.sync("update", self, {
		        	url: self.model.prototype.urlRoot(),
		        	success: function(data){
		        		saveResolve(new ContentNodeCollection(data));
		        	},
		        	error:function(obj, error){
		        		saveReject(error);
		        	}
		        });
			});
		});
        return promise;
	},
	comparator:function(node){
		return node.get("sort_order");
	},
    sort_by_order:function(){
    	this.sort();
    	this.highest_sort_order = (this.length > 0)? this.at(this.length - 1).get("sort_order") : 1;
    },
    duplicate:function(target_parent){
    	var self = this;
    	var promise = new Promise(function(resolve, reject){
    		var copied_list = [];
	    	self.forEach(function(node){
	    		copied_list.push(node.get("id"));
	    	});
			var sort_order =(target_parent) ? target_parent.get("metadata").max_sort_order + 1 : 1;
	        var parent_id = target_parent.get("id");

	        var data = {"node_ids": copied_list.join(" "),
	                    "sort_order": sort_order,
	                    "target_parent": parent_id};
	        $.ajax({
	        	method:"POST",
	            url: window.Urls.duplicate_nodes(),
	            data:  JSON.stringify(data),
	            success: function(data) {
	                copied_list = JSON.parse(data).node_ids.split(" ");
	                self.get_all_fetch(copied_list).then(function(fetched){
	    				resolve(fetched);
	    			});
	            },
	            error:function(e){
	            	reject(e);
	            }
	        });
    	});
    	return promise;
    },
    move:function(target_parent, sort_order){
    	var self = this;
		var promise = new Promise(function(resolve, reject){
			self.forEach(function(model){
				model.set({
					parent: target_parent.id,
					sort_order:++sort_order
				});
	    	});
	    	self.save().then(function(collection){
	    		resolve(collection);
	    	});
		});
        return promise;
	}
});

var ChannelModel = BaseModel.extend({
    //idAttribute: "channel_id",
	root_list : "channel-list",
	defaults: {
		name: "",
		editors: [],
		viewers: [],
		pending_editors: [],
		author: "Anonymous",
		license_owner: "No license found",
		description:"",
		thumbnail_url: "/static/img/kolibri_placeholder.png",
		main_tree: (new ContentNodeModel()).toJSON()
    },
    model_name:"ChannelModel",
    get_root:function(tree_name){
    	return new ContentNodeModel(this.get(tree_name));
    },

    publish:function(callback){
    	var self = this;
    	return new Promise(function(resolve, reject){
    		var data = {"channel_id": self.get("id")};
	        $.ajax({
	        	method:"POST",
	            url: window.Urls.publish_channel(),
	            data:  JSON.stringify(data),
	            success:function(){
	            	resolve(true);
	            },
	            error:function(error){
	            	reject(error);
	            }
	        });
    	});
    }
});

var ChannelCollection = BaseCollection.extend({
	model: ChannelModel,
	list_name:"channel-list",
<<<<<<< HEAD
	model_name:"ChannelCollection"
=======
    getName:function(){
		return "ChannelCollection";
	},
	comparator:function(channel){
		return -new Date(channel.get('main_tree').created);
	}
>>>>>>> 726d06e9
});

var TagModel = BaseModel.extend({
	root_list : "contenttag-list",
	model_name:"TagModel",
	defaults: {
		tag_name: "Untagged"
    }
});

var TagCollection = BaseCollection.extend({
	model: TagModel,
	list_name:"contenttag-list",
	model_name:"TagCollection",
	get_all_fetch:function(ids){
		var self = this;
		var fetched_collection = new TagCollection();
		ids.forEach(function(id){
			var tag = self.get(id);
			if(!tag){
				tag = new TagModel({"id":id});
				tag.fetch({async:false});
				if(tag){
					self.add(tag);
				}
			}
			fetched_collection.add(tag);
		});
		return fetched_collection;
	}
});

/**** MODELS SPECIFIC TO FILE NODES ****/
var FileModel = BaseModel.extend({
	root_list:"file-list",
	model_name:"FileModel",
	get_preset:function(){
		return window.formatpresets.get({'id':this.get("id")});
	},
	initialize: function () {
		if(this.get("preset") && this.get("language") &&
			!this.get("preset").id.endsWith("_" + this.get("language").id)){
			var preset_data = this.get("preset");
			preset_data.id = preset_data.id + "_" + this.get("language").id;
			this.set("preset", preset_data);
		}
	},
});

var FileCollection = BaseCollection.extend({
	model: FileModel,
	list_name:"file-list",
	model_name:"FileCollection",
	get_or_fetch: function(data){
		var newCollection = new FileCollection();
		newCollection.fetch({
			traditional:true,
			data: data
		});
		var file = newCollection.findWhere(data);
    	return file;
    },
    sort_by_preset:function(presets){
    	this.comparator = function(file){
    		return presets.findWhere({id: file.get("preset").id}).get("order");
    	};
    	this.sort();
    },
    save: function() {
    	var self = this;
    	return new Promise(function(resolve, reject){
    		Backbone.sync("update", self, {
    			url: self.model.prototype.urlRoot(),
    			success:function(data){
    				resolve(new FileCollection(data));
    			},
    			error:function(error){
    				reject(error);
    			}
    		});
    	})

	}
});

var FormatPresetModel = BaseModel.extend({
	root_list:"formatpreset-list",
	attached_format: null,
	model_name:"FormatPresetModel"
});

var FormatPresetCollection = BaseCollection.extend({
	model: FormatPresetModel,
	list_name:"formatpreset-list",
	model_name:"FormatPresetCollection",
	sort_by_order:function(){
    	this.comparator = function(preset){
    		return preset.get("order");
    	};
    	this.sort();
    }
});


/**** PRESETS AUTOMATICALLY GENERATED UPON FIRST USE ****/
var FileFormatModel = Backbone.Model.extend({
	root_list: "fileformat-list",
	model_name:"FileFormatModel",
	defaults: {
		extension:"invalid"
    }
});

var FileFormatCollection = BaseCollection.extend({
	model: FileFormatModel,
	list_name:"fileformat-list",
	model_name:"FileFormatCollection"
});

var LicenseModel = BaseModel.extend({
	root_list:"license-list",
	model_name:"LicenseModel",
	defaults: {
		license_name:"Unlicensed",
		exists: false
    }
});

var LicenseCollection = BaseCollection.extend({
	model: LicenseModel,
	list_name:"license-list",
	model_name:"LicenseCollection",

    get_default:function(){
    	return this.findWhere({license_name:"CC-BY"});
    }
});

var LanguageModel = BaseModel.extend({
	root_list:"language-list",
	model_name:"LanguageModel"
});

var LanguageCollection = BaseCollection.extend({
	model: LanguageModel,
	list_name:"language-list",
	model_name:"LanguageCollection"
});


var ContentKindModel = BaseModel.extend({
	root_list:"contentkind-list",
	model_name:"ContentKindModel",
	defaults: {
		kind:"topic"
    },
    get_presets:function(){
    	return window.formatpresets.where({kind: this.get("kind")})
    }
});

var ContentKindCollection = BaseCollection.extend({
	model: ContentKindModel,
	list_name:"contentkind-list",
	model_name:"ContentKindCollection",
    get_default:function(){
    	return this.findWhere({kind:"topic"});
    }
});

var ExerciseModel = BaseModel.extend({
	root_list:"exercise-list",
	model_name:"ExerciseModel"
});

var ExerciseCollection = BaseCollection.extend({
	model: ExerciseModel,
	list_name:"exercise-list",
	model_name:"ExerciseCollection"
});

var AssessmentItemModel =BaseModel.extend({
	root_list:"assessmentitem-list",
	model_name:"AssessmentItemModel",
	defaults: {
		question: "",
		answers: "[]",
		hints: "[]"
	},

	initialize: function () {
		if (typeof this.get("answers") !== "object") {
			this.set("answers", new Backbone.Collection(JSON.parse(this.get("answers"))), {silent: true});
		}
		if (typeof this.get("hints") !== "object"){
			this.set("hints", new Backbone.Collection(JSON.parse(this.get("hints"))), {silent:true});
		}
	},

	parse: function(response) {
	    if (response !== undefined) {
	    	if (response.answers) {
	    		response.answers = new Backbone.Collection(JSON.parse(response.answers));
	    	}
	    	if(response.hints){
	    		response.hints = new Backbone.Collection(JSON.parse(response.hints));
	    	}
	    }
	    return response;
	},

	toJSON: function() {
	    var attributes = _.clone(this.attributes);
	    if (typeof attributes.answers !== "string") {
		    attributes.answers = JSON.stringify(attributes.answers.toJSON());
		}
		if (typeof attributes.hints !== "string") {
		    attributes.hints = JSON.stringify(attributes.hints.toJSON());
		}
	    return attributes;
	}

});

var AssessmentItemCollection = BaseCollection.extend({
	model: AssessmentItemModel,
	model_name:"AssessmentItemCollection",
	get_all_fetch: function(ids, force_fetch){
		force_fetch = (force_fetch)? true : false;
    	var self = this;
    	var promise = new Promise(function(resolve, reject){
			var promises = [];
			ids.forEach(function(id){
				promises.push(new Promise(function(modelResolve, modelReject){
					var model = self.get(id);
					if(force_fetch || !model){
						model = self.add(id);
						model.fetch({
							success:function(returned){
								modelResolve(returned);
							},
							error:function(obj, error){
								modelReject(error);
							}
						});
					} else {
						modelResolve(model);
					}
				}));
			});
			Promise.all(promises).then(function(fetchedModels){
				var to_fetch = self.clone();
				to_fetch.reset();
				fetchedModels.forEach(function(entry){
					to_fetch.add(entry);
				});
				resolve(to_fetch);
			});
    	});
    	return promise;
    },
});

module.exports = {
	ContentNodeModel: ContentNodeModel,
	ContentNodeCollection: ContentNodeCollection,
	ChannelModel: ChannelModel,
	ChannelCollection: ChannelCollection,
	TagModel: TagModel,
	TagCollection:TagCollection,
	FileFormatCollection:FileFormatCollection,
	LicenseCollection:LicenseCollection,
	FileCollection: FileCollection,
	FileModel: FileModel,
	FormatPresetModel: FormatPresetModel,
	FormatPresetCollection: FormatPresetCollection,
	LanguageModel : LanguageModel,
	LanguageCollection : LanguageCollection,
	ContentKindModel: ContentKindModel,
	ContentKindCollection : ContentKindCollection,
	UserModel:UserModel,
	UserCollection:UserCollection,
	InvitationModel: InvitationModel,
	InvitationCollection: InvitationCollection,
	ExerciseModel:ExerciseModel,
	ExerciseCollection:ExerciseCollection,
	AssessmentItemModel:AssessmentItemModel,
	AssessmentItemCollection:AssessmentItemCollection,
}<|MERGE_RESOLUTION|>--- conflicted
+++ resolved
@@ -95,16 +95,8 @@
 	defaults: {
 		first_name: "Guest"
     },
-<<<<<<< HEAD
-    send_invitation_email:function(email, channel){
-    	return mail_helper.send_mail(channel, email);
-=======
-    getName:function(){
-		return "UserModel";
-	},
     send_invitation_email:function(email, channel, share_mode){
     	return mail_helper.send_mail(channel, email, share_mode);
->>>>>>> 726d06e9
     },
     get_clipboard:function(){
     	return  new ContentNodeModel(this.get("clipboard_tree"));
@@ -143,16 +135,9 @@
 		children:[],
 		tags:[],
 		assessment_items:[],
-<<<<<<< HEAD
-    }
-=======
 		metadata: {"resource_size" : 0, "resource_count" : 0},
 		created: new Date()
-    },
-    getName:function(){
-		return "ContentNodeModel";
-	}
->>>>>>> 726d06e9
+    }
 });
 
 var ContentNodeCollection = BaseCollection.extend({
@@ -285,16 +270,10 @@
 var ChannelCollection = BaseCollection.extend({
 	model: ChannelModel,
 	list_name:"channel-list",
-<<<<<<< HEAD
-	model_name:"ChannelCollection"
-=======
-    getName:function(){
-		return "ChannelCollection";
-	},
+	model_name:"ChannelCollection",
 	comparator:function(channel){
 		return -new Date(channel.get('main_tree').created);
 	}
->>>>>>> 726d06e9
 });
 
 var TagModel = BaseModel.extend({
