--- conflicted
+++ resolved
@@ -3,11 +3,7 @@
 
 	Background: 
 		Given I am signed in to Studio
-<<<<<<< HEAD
 			And I am at *My Channels* tab
-=======
-			And I am on any of the tabs (*My Channels*, *Starred*, *View only*, or *Content Library*)
->>>>>>> 5580bf80
 
 	Scenario: Edit channel details
 		When I click the *⋮* button
@@ -40,4 +36,4 @@
 		Then I see a modal window with the channel details
 		When I click the *Download channel summary button*
 			And I click one of the available options
-		Then I can download the channel summary either as a .pdf or a .csv file
+		Then I can download the channel summary either as a .pdf or a .csv file