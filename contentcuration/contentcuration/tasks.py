--- conflicted
+++ resolved
@@ -152,7 +152,6 @@
     return node.get_details()
 
 
-<<<<<<< HEAD
 @task(name='generatethumbnail_task')
 def generatethumbnail_task(filename):
     if filename.endswith('.epub'):
@@ -160,13 +159,13 @@
     elif filename.endswith('.zip'):
         return _create_zip_thumbnail(filename)
     raise NotImplementedError('Unable to generate thumbnail for {}'.format(filename))
-=======
+
+
 @task(name='exportpublicchannelsinfo_task')
 def exportpublicchannelsinfo_task(user_id, export_type="pdf", site_id=1):
     user = User.objects.get(pk=user_id)
     site = Site.objects.get(id=site_id)
     export_public_channel_info(user, export_type=export_type, site=site)
->>>>>>> 6e4d34cc
 
 
 type_mapping = {
