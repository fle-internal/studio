--- conflicted
+++ resolved
@@ -254,12 +254,6 @@
 	font-weight:bold;
 }
 
-<<<<<<< HEAD
 .crop-img .cr-viewport{ border: 1px solid @gray-300 !important; }
-=======
 #MathJax_Message { display: none; }
-
-.topic_icon {
-	height: 13px;
-}
->>>>>>> 7d4b312f
+.topic_icon { height: 13px; }