# Studio Changelog

<<<<<<< HEAD
## 2019-01-17 Update
#### Changes
* [[@micahscopes](https://github.com/micahscopes)] Fixed scrolling in the channel list view
=======
## 2019-01-16 Update
#### Changes
* [[@jayoshih](https://github.com/jayoshih)] Made channel bundles GDPR-compliant

#### Issues
* [#986](https://github.com/learningequality/studio/issues/986)


## 2019-01-15 Update
#### Changes
* [[@jayoshih](https://github.com/jayoshih)] Made header responsive
* [[@jayoshih](https://github.com/jayoshih)] Fixed RuntimeError on naive datetime in exportchannel
* [[@jayoshih](https://github.com/jayoshih)] Fixed `modified` getting added into setting node.changed
* [[@jayoshih](https://github.com/jayoshih)] Made channel metadata updates mark node as changed

#### Issues
* [#679](https://github.com/learningequality/studio/issues/679)
* [#952](https://github.com/learningequality/studio/issues/952)
* [#1175](https://github.com/learningequality/studio/issues/1175)


## 2019-01-14 Update
#### Changes
* [[@jayoshih](https://github.com/jayoshih)] Fixed channel detail exporting filename bug


## 2019-01-11 Update
#### Changes
* [[@kollivier](https://github.com/kollivier)] Fix issue with English po generated by makemessages
* [[@jayoshih](https://github.com/jayoshih)] Fixed login screen layout
* [[@jayoshih](https://github.com/jayoshih)] Disabled prerequisite selection from garbage tree

#### Issues
* [#1018](https://github.com/learningequality/studio/issues/1018)



## 2019-01-10 Update
#### Changes
* [[@jayoshih](https://github.com/jayoshih)] Turned off offline.js when in debug mode
* [[@jayoshih](https://github.com/jayoshih)] Added ppt export on channel details
* [[@jayoshih](https://github.com/jayoshih)] Added two pdf export options on channel details
* [[@jayoshih](https://github.com/jayoshih)] Added csv export on channel details

#### Issues
* [clearinghouse/#245](https://github.com/learningequality/clearinghouse/issues/245)

>>>>>>> 4fb474d0

## 2019-01-08 Update
#### Changes
* [[@jayoshih](https://github.com/jayoshih)] Added a changelog

#### Issues
* [#1165](https://github.com/learningequality/studio/issues/1165)<|MERGE_RESOLUTION|>--- conflicted
+++ resolved
@@ -1,10 +1,10 @@
 # Studio Changelog
 
-<<<<<<< HEAD
 ## 2019-01-17 Update
 #### Changes
 * [[@micahscopes](https://github.com/micahscopes)] Fixed scrolling in the channel list view
-=======
+
+
 ## 2019-01-16 Update
 #### Changes
 * [[@jayoshih](https://github.com/jayoshih)] Made channel bundles GDPR-compliant
@@ -41,7 +41,6 @@
 * [#1018](https://github.com/learningequality/studio/issues/1018)
 
 
-
 ## 2019-01-10 Update
 #### Changes
 * [[@jayoshih](https://github.com/jayoshih)] Turned off offline.js when in debug mode
@@ -52,7 +51,6 @@
 #### Issues
 * [clearinghouse/#245](https://github.com/learningequality/clearinghouse/issues/245)
 
->>>>>>> 4fb474d0
 
 ## 2019-01-08 Update
 #### Changes
