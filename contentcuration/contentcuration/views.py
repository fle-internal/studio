import copy
import json
import logging
import os
import re
import hashlib
import shutil
import tempfile
import random
from django.http import Http404, HttpResponse, HttpResponseBadRequest, HttpResponseRedirect
from django.views.decorators.csrf import csrf_exempt
from django.shortcuts import render, get_object_or_404, redirect, render_to_response
from django.contrib.auth.decorators import login_required
from django.conf import settings
from django.core import paginator, serializers
from django.core.cache import cache
from django.core.management import call_command
from django.core.exceptions import ObjectDoesNotExist
from django.core.context_processors import csrf
from django.db import transaction
from django.db.models import Q, Case, When, Value, IntegerField, Max
from django.core.urlresolvers import reverse_lazy
from django.core.files import File as DjFile
from rest_framework.renderers import JSONRenderer
from contentcuration.api import write_file_to_storage, check_supported_browsers
from contentcuration.utils.files import extract_thumbnail_wrapper, compress_video_wrapper,  generate_thumbnail_from_node, duplicate_file
<<<<<<< HEAD
from contentcuration.models import Language, Exercise, AssessmentItem, Channel, License, FileFormat, File, FormatPreset, ContentKind, ContentNode, ContentTag, User, Invitation, generate_file_on_disk_name, generate_storage_url
from contentcuration.serializers import LanguageSerializer, RootNodeSerializer, AssessmentItemSerializer, AccessibleChannelListSerializer, ChannelListSerializer, ChannelSerializer, LicenseSerializer, FileFormatSerializer, FormatPresetSerializer, ContentKindSerializer, ContentNodeSerializer, TagSerializer, UserSerializer, CurrentUserSerializer, FileSerializer
from le_utils.constants import format_presets, content_kinds, file_formats, exercises
=======
from contentcuration.models import Exercise, AssessmentItem, Channel, License, FileFormat, File, FormatPreset, ContentKind, ContentNode, ContentTag, User, Invitation, generate_file_on_disk_name, generate_storage_url
from contentcuration.serializers import RootNodeSerializer, AssessmentItemSerializer, AccessibleChannelListSerializer, ChannelListSerializer, ChannelSerializer, LicenseSerializer, FileFormatSerializer, FormatPresetSerializer, ContentKindSerializer, ContentNodeSerializer, TagSerializer, UserSerializer, CurrentUserSerializer, UserChannelListSerializer, FileSerializer
from le_utils.constants import format_presets, content_kinds, file_formats, exercises, licenses
>>>>>>> 7f70a29c
from rest_framework.authentication import SessionAuthentication, BasicAuthentication, TokenAuthentication
from rest_framework.permissions import IsAuthenticated
from rest_framework.decorators import api_view, authentication_classes, permission_classes
from pressurecooker.videos import guess_video_preset_by_resolution, extract_thumbnail_from_video, compress_video
from pressurecooker.images import create_tiled_image
from pressurecooker.encodings import write_base64_to_file

def get_nodes_by_ids(request):
    if request.method == 'POST':
        nodes = ContentNode.objects.prefetch_related('files').prefetch_related('assessment_items')\
                .prefetch_related('tags').prefetch_related('children').filter(pk__in=json.loads(request.body))
        return HttpResponse(JSONRenderer().render(ContentNodeSerializer(nodes, many=True).data))

def base(request):
    if not check_supported_browsers(request.META.get('HTTP_USER_AGENT')):
        return redirect(reverse_lazy('unsupported_browser'))
    if request.user.is_authenticated():
        return redirect('channels')
    else:
        return redirect('accounts/login')

def health(request):
    return HttpResponse("500")

def unsupported_browser(request):
    return render(request, 'unsupported_browser.html')

def unauthorized(request):
    return render(request, 'unauthorized.html')

def get_or_set_cached_constants(constant, serializer):
    cached_data = cache.get(constant.__name__)
    if cached_data:
        return cached_data
    constant_objects = constant.objects.all()
    constant_serializer = serializer(constant_objects, many=True)
    constant_data = JSONRenderer().render(constant_serializer.data)
    cache.set(constant.__name__, constant_data, None)
    return constant_data

def channel_page(request, channel, allow_edit=False):
    channel_serializer =  ChannelSerializer(channel)

    channel_list = Channel.objects.select_related('main_tree').prefetch_related('editors').prefetch_related('viewers')\
                            .exclude(id=channel.pk).filter(Q(deleted=False) & (Q(editors=request.user) | Q(viewers=request.user)))\
                            .annotate(is_view_only=Case(When(editors=request.user, then=Value(0)),default=Value(1),output_field=IntegerField()))\
                            .distinct().values("id", "name", "is_view_only")

    fileformats = get_or_set_cached_constants(FileFormat, FileFormatSerializer)
    licenses = get_or_set_cached_constants(License, LicenseSerializer)
    formatpresets = get_or_set_cached_constants(FormatPreset, FormatPresetSerializer)
    contentkinds = get_or_set_cached_constants(ContentKind, ContentKindSerializer)
    languages = get_or_set_cached_constants(Language, LanguageSerializer)

    json_renderer = JSONRenderer()

    return render(request, 'channel_edit.html', {"allow_edit":allow_edit,
                                                "channel" : json_renderer.render(channel_serializer.data),
                                                "channel_id" : channel.pk,
                                                "channel_name": channel.name,
                                                "channel_list" : channel_list,
                                                "fileformat_list" : fileformats,
<<<<<<< HEAD
                                                 "license_list" : licenses,
                                                 "fpreset_list" : formatpresets,
                                                 "ckinds_list" : contentkinds,
                                                 "langs_list" : languages,
                                                 "ctags": json_renderer.render(channel_tags_serializer.data),
                                                 "current_user" : json_renderer.render(CurrentUserSerializer(request.user).data),
                                                 "preferences" : request.user.preferences,
                                                })
=======
                                                "license_list" : licenses,
                                                "fpreset_list" : formatpresets,
                                                "ckinds_list" : contentkinds,
                                                "current_user" : json_renderer.render(CurrentUserSerializer(request.user).data),
                                                "preferences" : request.user.preferences,
                                            })
>>>>>>> 7f70a29c

@login_required
@authentication_classes((SessionAuthentication, BasicAuthentication, TokenAuthentication))
@permission_classes((IsAuthenticated,))
def channel_list(request):
    if not check_supported_browsers(request.META.get('HTTP_USER_AGENT')):
        return redirect(reverse_lazy('unsupported_browser'))

    channel_list = Channel.objects.prefetch_related('editors').prefetch_related('viewers').filter(Q(deleted=False) & (Q(editors=request.user.pk) | Q(viewers=request.user.pk)))\
                    .annotate(is_view_only=Case(When(editors=request.user, then=Value(0)),default=Value(1),output_field=IntegerField()))

    channel_serializer = ChannelListSerializer(channel_list, many=True)

    return render(request, 'channel_list.html', {"channels" : JSONRenderer().render(channel_serializer.data),
                                                 "channel_name" : False,
                                                 "current_user" : JSONRenderer().render(UserChannelListSerializer(request.user).data)})

@login_required
@authentication_classes((SessionAuthentication, BasicAuthentication, TokenAuthentication))
@permission_classes((IsAuthenticated,))
def channel(request, channel_id):
    # Check if browser is supported
    if not check_supported_browsers(request.META.get('HTTP_USER_AGENT')):
        return redirect(reverse_lazy('unsupported_browser'))

    channel = get_object_or_404(Channel, id=channel_id, deleted=False)

    # Check user has permission to view channel
    if not channel.editors.filter(id=request.user.id).exists() and not request.user.is_admin:
        return redirect(reverse_lazy('unauthorized'))

    return channel_page(request, channel, allow_edit=True)

@login_required
@authentication_classes((SessionAuthentication, BasicAuthentication, TokenAuthentication))
@permission_classes((IsAuthenticated,))
def channel_view_only(request, channel_id):
    # Check if browser is supported
    if not check_supported_browsers(request.META.get('HTTP_USER_AGENT')):
        return redirect(reverse_lazy('unsupported_browser'))

    channel = get_object_or_404(Channel, id=channel_id, deleted=False)

    # Check user has permission to view channel
    if not channel.editors.filter(id=request.user.id).exists() and not channel.viewers.filter(id=request.user.id).exists() and not request.user.is_admin:
        return redirect(reverse_lazy('unauthorized'))

    return channel_page(request, channel)

def file_upload(request):
    if request.method == 'POST':
        preset = FormatPreset.objects.get(id=request.META.get('HTTP_PRESET'))
        #Implement logic for switching out files without saving it yet
        filename, ext = os.path.splitext(request.FILES.values()[0]._name)
        size = request.FILES.values()[0]._size
        file_object = File(file_size=size, file_on_disk=DjFile(request.FILES.values()[0]), file_format_id=ext[1:], original_filename=filename, preset=preset)

        # Set language if provided
        if 'HTTP_LANGUAGE' in request.META:
            file_object.language = Language.objects.get(id=request.META.get('HTTP_LANGUAGE'))

        file_object.save()
        return HttpResponse(json.dumps({
            "success": True,
            "filename": str(file_object),
            "file": JSONRenderer().render(FileSerializer(file_object).data)
        }))

def file_create(request):
    if request.method == 'POST':
        original_filename, ext = os.path.splitext(request.FILES.values()[0]._name)
        size = request.FILES.values()[0]._size
        presets = FormatPreset.objects.filter(allowed_formats__extension__contains=ext[1:])
        kind = presets.first().kind
        preferences = json.loads(request.user.preferences)
        author = preferences.get('author') if isinstance(preferences.get('author'), basestring) else request.user.get_full_name()
        license = License.objects.filter(license_name=preferences.get('license')).first() # Use filter/first in case preference hasn't been set
        license_id = license.pk if license else settings.DEFAULT_LICENSE
        new_node = ContentNode(title=original_filename, kind=kind, license_id=license_id, author=author, copyright_holder=preferences.get('copyright_holder'))
        if license.license_name == licenses.SPECIAL_PERMISSIONS:
            new_node.license_description = preferences.get('license_description')
        new_node.save()
        file_object = File(file_on_disk=DjFile(request.FILES.values()[0]), file_format_id=ext[1:], original_filename=original_filename, contentnode=new_node, file_size=size)
        file_object.save()
        if kind.pk == content_kinds.VIDEO:
            file_object.preset_id = guess_video_preset_by_resolution(str(file_object.file_on_disk))
        elif presets.filter(supplementary=False).count() == 1:
            file_object.preset = presets.filter(supplementary=False).first()

        file_object.save()

        try:
            if preferences.get('auto_derive_video_thumbnail') and new_node.kind_id == content_kinds.VIDEO \
                or preferences.get('auto_derive_audio_thumbnail') and new_node.kind_id == content_kinds.AUDIO \
                or preferences.get('auto_derive_html5_thumbnail') and new_node.kind_id == content_kinds.HTML5 \
                or preferences.get('auto_derive_document_thumbnail') and new_node.kind_id == content_kinds.DOCUMENT:
                generate_thumbnail_from_node(new_node, set_node=True)
        except Exception:
            pass

        return HttpResponse(json.dumps({
            "success": True,
            "node": JSONRenderer().render(ContentNodeSerializer(new_node).data)
        }))

def generate_thumbnail(request):
    logging.debug("Entering the generate_thumbnail endpoint")

    if request.method != 'POST':
        raise HttpResponseBadRequest("Only POST requests are allowed on this endpoint.")
    else:
        data = json.loads(request.body)
        node = ContentNode.objects.get(pk=data["node_id"])

        thumbnail_object = generate_thumbnail_from_node(node)

        return HttpResponse(json.dumps({
            "success": True,
            "file": JSONRenderer().render(FileSerializer(thumbnail_object).data),
            "path": generate_storage_url(str(thumbnail_object)),
        }))

def thumbnail_upload(request):
    if request.method == 'POST':
        fobj = request.FILES.values()[0]
        formatted_filename = write_file_to_storage(fobj)

        return HttpResponse(json.dumps({
            "success": True,
            "formatted_filename": formatted_filename,
            "file":  None,
            "path": generate_storage_url(formatted_filename),
        }))

def image_upload(request):
    if request.method == 'POST':
        name, ext = os.path.splitext(request.FILES.values()[0]._name) # gets file extension without leading period
        file_object = File(contentnode_id=request.META.get('HTTP_NODE'),original_filename=name, preset_id=request.META.get('HTTP_PRESET'), file_on_disk=DjFile(request.FILES.values()[0]), file_format_id=ext[1:])
        file_object.save()
        return HttpResponse(json.dumps({
            "success": True,
            "file": JSONRenderer().render(FileSerializer(file_object).data),
            "path": generate_storage_url(str(file_object)),
        }))

def exercise_image_upload(request):
    if request.method == 'POST':
        ext = os.path.splitext(request.FILES.values()[0]._name)[1][1:] # gets file extension without leading period
        file_object = File(preset_id=format_presets.EXERCISE_IMAGE, file_on_disk=DjFile(request.FILES.values()[0]), file_format_id=ext)
        file_object.save()
        return HttpResponse(json.dumps({
            "success": True,
            "formatted_filename": exercises.CONTENT_STORAGE_FORMAT.format(str(file_object)),
            "file_id": file_object.pk,
            "path": generate_storage_url(str(file_object)),
        }))

def duplicate_nodes(request):
    logging.debug("Entering the copy_node endpoint")

    if request.method != 'POST':
        raise HttpResponseBadRequest("Only POST requests are allowed on this endpoint.")
    else:
        data = json.loads(request.body)

        try:
            nodes = data["nodes"]
            sort_order = data.get("sort_order") or 1
            target_parent = data["target_parent"]
            channel_id = data["channel_id"]
            new_nodes = []

            with transaction.atomic():
                for node_data in nodes:
                    new_node = _duplicate_node(node_data['id'], sort_order=sort_order, parent=target_parent, channel_id=channel_id)
                    new_nodes.append(new_node.pk)
                    sort_order+=1

        except KeyError:
            raise ObjectDoesNotExist("Missing attribute from data: {}".format(data))

        return HttpResponse(json.dumps({
            "success": True,
            "node_ids": " ".join(new_nodes)
        }))

def _duplicate_node(node, sort_order=None, parent=None, channel_id=None):
    if isinstance(node, int) or isinstance(node, basestring):
        node = ContentNode.objects.get(pk=node)

    original_channel = node.get_original_node().get_channel() if node.get_original_node() else None

    new_node = ContentNode.objects.create(
        title=node.title,
        description=node.description,
        kind=node.kind,
        license=node.license,
        parent=ContentNode.objects.get(pk=parent) if parent else None,
        sort_order=sort_order or node.sort_order,
        copyright_holder=node.copyright_holder,
        changed=True,
        original_node=node.original_node or node,
        cloned_source=node,
        original_channel_id = node.original_channel_id or original_channel.id if original_channel else None,
        source_channel_id = node.get_channel().id if node.get_channel() else None,
        original_source_node_id = node.original_source_node_id or node.node_id,
        source_node_id = node.node_id,
        author=node.author,
        content_id=node.content_id,
        extra_fields=node.extra_fields,
    )

    # add tags now
    for tag in node.tags.all():
        new_tag, is_new = ContentTag.objects.get_or_create(
            tag_name=tag.tag_name,
            channel_id=channel_id,
        )
        new_node.tags.add(new_tag)

    # copy file object too
    for fobj in node.files.all():
        duplicate_file(fobj, node=new_node)

    # copy assessment item object too
    for aiobj in node.assessment_items.all():
        aiobj_copy = copy.copy(aiobj)
        aiobj_copy.id = None
        aiobj_copy.contentnode = new_node
        aiobj_copy.save()
        for fobj in aiobj.files.all():
            duplicate_file(fobj, assessment_item=aiobj_copy)

    for c in node.children.all():
        _duplicate_node(c, parent=new_node.id)

    return new_node

def move_nodes(request):
    logging.debug("Entering the move_nodes endpoint")

    if request.method != 'POST':
        raise HttpResponseBadRequest("Only POST requests are allowed on this endpoint.")
    else:
        data = json.loads(request.body)

        try:
            nodes = data["nodes"]
            target_parent = ContentNode.objects.get(pk=data["target_parent"])
            channel_id = data["channel_id"]
            min_order = data.get("min_order") or 0
            max_order = data.get("max_order") or min_order + len(nodes)

        except KeyError:
            raise ObjectDoesNotExist("Missing attribute from data: {}".format(data))

        all_ids = []
        with transaction.atomic():
            for n in nodes:
                min_order = min_order + float(max_order - min_order) / 2
                node = ContentNode.objects.get(pk=n['id'])
                _move_node(node, parent=target_parent, sort_order=min_order, channel_id=channel_id)
                all_ids.append(n['id'])

        serialized = ContentNodeSerializer(ContentNode.objects.filter(pk__in=all_ids), many=True).data
        return HttpResponse(JSONRenderer().render(serialized))

def _move_node(node, parent=None, sort_order=None, channel_id=None):
    node.parent = parent
    node.sort_order = sort_order
    node.changed = True
    descendants = node.get_descendants(include_self=True)
    node.save()

    for tag in ContentTag.objects.filter(tagged_content__in=descendants).distinct():
        # If moving from another channel
        if tag.channel_id != channel_id:
            t, is_new = ContentTag.objects.get_or_create(tag_name=tag.tag_name, channel_id=channel_id)

            # Set descendants with this tag to correct tag
            for n in descendants.filter(tags=tag):
                n.tags.remove(tag)
                n.tags.add(t)

    return node

@csrf_exempt
def publish_channel(request):
    logging.debug("Entering the publish_channel endpoint")
    if request.method != 'POST':
        raise HttpResponseBadRequest("Only POST requests are allowed on this endpoint.")
    else:
        data = json.loads(request.body)

        try:
            channel_id = data["channel_id"]
        except KeyError:
            raise ObjectDoesNotExist("Missing attribute from data: {}".format(data))

        call_command("exportchannel", channel_id)

        return HttpResponse(json.dumps({
            "success": True,
            "channel": channel_id
        }))

def accessible_channels(request):
    if request.method == 'POST':
        data = json.loads(request.body)
        accessible_list = ContentNode.objects.filter(pk__in=Channel.objects.select_related('main_tree')\
                        .filter(Q(deleted=False) & (Q(public=True) | Q(editors=request.user) | Q(viewers=request.user)))\
                        .exclude(pk=data["channel_id"]).values_list('main_tree_id', flat=True))
        return HttpResponse(JSONRenderer().render(RootNodeSerializer(accessible_list, many=True).data))

def get_nodes_by_ids(request):
    if request.method == 'POST':
        nodes = ContentNode.objects.filter(pk__in=json.loads(request.body))
        return HttpResponse(JSONRenderer().render(ContentNodeSerializer(nodes, many=True).data))<|MERGE_RESOLUTION|>--- conflicted
+++ resolved
@@ -24,15 +24,9 @@
 from rest_framework.renderers import JSONRenderer
 from contentcuration.api import write_file_to_storage, check_supported_browsers
 from contentcuration.utils.files import extract_thumbnail_wrapper, compress_video_wrapper,  generate_thumbnail_from_node, duplicate_file
-<<<<<<< HEAD
 from contentcuration.models import Language, Exercise, AssessmentItem, Channel, License, FileFormat, File, FormatPreset, ContentKind, ContentNode, ContentTag, User, Invitation, generate_file_on_disk_name, generate_storage_url
-from contentcuration.serializers import LanguageSerializer, RootNodeSerializer, AssessmentItemSerializer, AccessibleChannelListSerializer, ChannelListSerializer, ChannelSerializer, LicenseSerializer, FileFormatSerializer, FormatPresetSerializer, ContentKindSerializer, ContentNodeSerializer, TagSerializer, UserSerializer, CurrentUserSerializer, FileSerializer
-from le_utils.constants import format_presets, content_kinds, file_formats, exercises
-=======
-from contentcuration.models import Exercise, AssessmentItem, Channel, License, FileFormat, File, FormatPreset, ContentKind, ContentNode, ContentTag, User, Invitation, generate_file_on_disk_name, generate_storage_url
-from contentcuration.serializers import RootNodeSerializer, AssessmentItemSerializer, AccessibleChannelListSerializer, ChannelListSerializer, ChannelSerializer, LicenseSerializer, FileFormatSerializer, FormatPresetSerializer, ContentKindSerializer, ContentNodeSerializer, TagSerializer, UserSerializer, CurrentUserSerializer, UserChannelListSerializer, FileSerializer
+from contentcuration.serializers import LanguageSerializer, RootNodeSerializer, AssessmentItemSerializer, AccessibleChannelListSerializer, ChannelListSerializer, ChannelSerializer, LicenseSerializer, FileFormatSerializer, FormatPresetSerializer, ContentKindSerializer, ContentNodeSerializer, TagSerializer, UserSerializer, CurrentUserSerializer, UserChannelListSerializer, FileSerializer
 from le_utils.constants import format_presets, content_kinds, file_formats, exercises, licenses
->>>>>>> 7f70a29c
 from rest_framework.authentication import SessionAuthentication, BasicAuthentication, TokenAuthentication
 from rest_framework.permissions import IsAuthenticated
 from rest_framework.decorators import api_view, authentication_classes, permission_classes
@@ -95,23 +89,13 @@
                                                 "channel_name": channel.name,
                                                 "channel_list" : channel_list,
                                                 "fileformat_list" : fileformats,
-<<<<<<< HEAD
-                                                 "license_list" : licenses,
-                                                 "fpreset_list" : formatpresets,
-                                                 "ckinds_list" : contentkinds,
-                                                 "langs_list" : languages,
-                                                 "ctags": json_renderer.render(channel_tags_serializer.data),
-                                                 "current_user" : json_renderer.render(CurrentUserSerializer(request.user).data),
-                                                 "preferences" : request.user.preferences,
-                                                })
-=======
                                                 "license_list" : licenses,
                                                 "fpreset_list" : formatpresets,
                                                 "ckinds_list" : contentkinds,
+                                                "langs_list" : languages,
                                                 "current_user" : json_renderer.render(CurrentUserSerializer(request.user).data),
                                                 "preferences" : request.user.preferences,
                                             })
->>>>>>> 7f70a29c
 
 @login_required
 @authentication_classes((SessionAuthentication, BasicAuthentication, TokenAuthentication))
@@ -424,9 +408,4 @@
         accessible_list = ContentNode.objects.filter(pk__in=Channel.objects.select_related('main_tree')\
                         .filter(Q(deleted=False) & (Q(public=True) | Q(editors=request.user) | Q(viewers=request.user)))\
                         .exclude(pk=data["channel_id"]).values_list('main_tree_id', flat=True))
-        return HttpResponse(JSONRenderer().render(RootNodeSerializer(accessible_list, many=True).data))
-
-def get_nodes_by_ids(request):
-    if request.method == 'POST':
-        nodes = ContentNode.objects.filter(pk__in=json.loads(request.body))
-        return HttpResponse(JSONRenderer().render(ContentNodeSerializer(nodes, many=True).data))+        return HttpResponse(JSONRenderer().render(RootNodeSerializer(accessible_list, many=True).data))