--- conflicted
+++ resolved
@@ -77,14 +77,6 @@
         files_to_delete = []
         nodes_to_parse = []
         current_files = [f['id'] for f in validated_data]
-<<<<<<< HEAD
-        for file_obj in validated_data:
-            contentnode = file_obj['contentnode']
-            preset = file_obj['preset_id']
-            file_id = file_obj['id']
-            language = file_obj.get('language_id')
-            delete_queryset = File.objects.filter(Q(contentnode=contentnode) & (Q(preset_id=preset) | Q(preset=None)) & (Q(language_id=language)) & ~Q(id=file_id))
-=======
 
         # Get files that have the same contentnode, preset, and language as the files that are now attached to this node
         for file_obj in validated_data:
@@ -94,7 +86,6 @@
                 Q(language_id=file_obj.get('language_id')) & # Look at files with the same language as this file
                 ~Q(id=file_obj['id']) # Remove the file if it's not this file
             )
->>>>>>> 1c5b3a8e
             files_to_delete += [f for f in delete_queryset.all()]
             if file_obj['contentnode'] not in nodes_to_parse:
                 nodes_to_parse.append(file_obj['contentnode'])
@@ -414,11 +405,6 @@
     class Meta:
         list_serializer_class = CustomListSerializer
         model = ContentNode
-<<<<<<< HEAD
-        fields = ('title', 'changed', 'id', 'description', 'sort_order','author', 'original_node', 'cloned_source', 'original_channel',
-                 'copyright_holder', 'license', 'kind', 'children', 'parent', 'content_id','associated_presets', 'valid', 'original_channel_id',
-                 'source_channel_id', 'ancestors', 'tags', 'files', 'metadata', 'created', 'modified', 'published', 'extra_fields', 'assessment_items')
-=======
         fields = ('title', 'changed', 'id', 'description', 'sort_order','author', 'original_node', 'cloned_source', 'original_channel','original_source_node_id', 'source_node_id', 'node_id',
                  'copyright_holder', 'license', 'kind', 'children', 'parent', 'content_id','associated_presets', 'valid', 'original_channel_id', 'source_channel_id',
                  'ancestors', 'tags', 'files', 'metadata', 'created', 'modified', 'published', 'extra_fields', 'assessment_items', 'source_id', 'source_domain')
@@ -447,7 +433,6 @@
         model = ContentNode
         fields = ('title', 'id', 'kind', 'children', 'metadata', 'channel_name')
 
->>>>>>> 1c5b3a8e
 
 class ChannelSerializer(serializers.ModelSerializer):
     has_changed = serializers.SerializerMethodField('check_for_changes')
