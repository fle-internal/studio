var Backbone = require("backbone");
var _ = require("underscore");
var BaseViews = require("edit_channel/views");
var Models = require("edit_channel/models");
require("information.less");

var NAMESPACE = "information";
var MESSAGES = {
    "copied": "Copied!",
    "copy_failed": "Copy Failed",
    "learn_more": "LEARN MORE",
    "exercise": "What is an Exercise?",
    "exercise_description": "An exercise contains a set of interactive " +
              "questions that a learner can engage with in Kolibri. They " +
              "will receive instant feedback on whether they answer each " +
              "question correctly or incorrectly. Kolibri will cycle through " +
              "the available questions in an exercise until the Learner achieves mastery.",
    "mastery": "Achieving Mastery",
    "mastery_description": "Kolibri marks an exercise as \"completed\" when the mastery " +
              "criteria is met. Here are the different types of mastery criteria for an exercise:",
    "prereq": "Prerequisites",
    "prereq_description": "Prerequisites help Kolibri recommend content that will allow learners " +
              "to revisit key prior concepts, which may take the form of foundational skills or " +
              "immediately relevant background information. For learners on Kolibri, these items " +
              "will appear alongside the concept for recommended viewing.",
<<<<<<< HEAD
  "published": " Your Channel is Currently Publishing...",
  "channel_publish_id": "Published Channel ID",
  "published_prompt": "You will get an email once the channel finishes publishing. " +
          "Here is your published ID (for importing channel into Kolibri):",
=======
    "published": "Channel Successfully Published!",
    "channel_publish_id": "Published Channel ID",
    "published_prompt": "Copy this channel ID into Kolibri version 0.6.0 and below:",
    "published_token_prompt": "Copy this channel token into Kolibri version 0.7.0 and above:",
    "channel_publish_token": "Published Channel Token",
    "newer_version": "Have a newer version of Kolibri?",
    "older_version": "Have an older version of Kolibri?",
    "get_token": "Get Channel Token",
    "get_id": "Get Channel ID",
    "published_version": "Published Version:"
>>>>>>> c9147f1f
}


var BaseInfoModalView = BaseViews.BaseModalView.extend({
  template: require("./hbtemplates/license_modal.handlebars"),
  modal_id: ".modal",
  className: "information_wrapper",
  name: NAMESPACE,
  $trs: MESSAGES,
  get_render_data: function(){ return {}; },
  initialize: function(options) {
      _.bindAll(this, 'loop_focus', 'set_indices', "init_focus", "closed_modal");
      this.modal = true;
      this.data = options;
      this.render();
  },
  events: {
    'focus .input-tab-control': 'loop_focus'
  },
  render: function() {
      this.$el.html(this.template(this.get_render_data(), {
        data: this.get_intl_data()
      }));
      $("body").append(this.el);
      this.$(this.modal_id).modal({show: true});
      this.$(this.modal_id).on("hidden.bs.modal", this.closed_modal);
      this.$(this.modal_id).on("shown.bs.modal", this.init_focus);
  },
  init_focus: function(){
    this.set_indices();
    this.set_initial_focus();
  }
});

var LicenseModalView = BaseInfoModalView.extend({
  template: require("./hbtemplates/license_modal.handlebars"),
  modal_id: "#license_modal",
  get_render_data: function(){ return {
    license: this.data.select_license.toJSON(),
    is_cc: this.data.select_license.get('license_url').includes('creativecommons.org'),
    locale: window.languageCode && window.languageCode.split('-')[0] || 'en'
  }; }
});

var MasteryModalView = BaseInfoModalView.extend({
  template: require("./hbtemplates/mastery_modal.handlebars"),
  modal_id: "#mastery_modal",
});

var PrerequisiteModalView = BaseInfoModalView.extend({
  template: require("./hbtemplates/prereq_modal.handlebars"),
  modal_id: "#prereq_modal",
});

var PublishedModalView = BaseInfoModalView.extend({
  template: require("./hbtemplates/published_modal.handlebars"),
  publish_template: require("./hbtemplates/published.handlebars"),
  modal_id: "#published_modal",
  get_id: true,
  render: function() {
      BaseInfoModalView.prototype.render.call(this);
      this.render_id();
  },
  get_render_data: function() {
    return {
      get_id: this.get_id,
      channel: this.data.channel.toJSON(),
      published: this.data.published
    };
  },
  events: {
    'click #modal-copy-btn' : 'copy_publish_id',
    'focus .input-tab-control': 'loop_focus',
    'click .toggle_id': 'toggle_id'
  },
  copy_publish_id: function(){
    this.$("#modal-copy-text").focus();
    this.$("#modal-copy-text").select();
    var self = this;
    try {
        document.execCommand("copy");
        this.$("#modal-copy-btn").text(this.get_translation("copied"));
      } catch(e) {
          $("#modal-copy-btn").text(self.get_translation("copy_failed"));
      }
      var self = this;
      setTimeout(function(){
        $("#modal-copy-btn").text(self.get_translation("copy").toUpperCase());
        self.set_initial_focus();
      }, 2500);
  },
  toggle_id: function() {
    this.get_id = !this.get_id;
    this.render_id();
  },
  render_id: function() {
    this.$(".modal-content").html(this.publish_template(this.get_render_data(), {
      data: this.get_intl_data()
    }));
    this.init_focus();
  }
});


module.exports = {
    LicenseModalView: LicenseModalView,
    MasteryModalView:MasteryModalView,
    PrerequisiteModalView: PrerequisiteModalView,
    PublishedModalView: PublishedModalView
}<|MERGE_RESOLUTION|>--- conflicted
+++ resolved
@@ -23,15 +23,10 @@
               "to revisit key prior concepts, which may take the form of foundational skills or " +
               "immediately relevant background information. For learners on Kolibri, these items " +
               "will appear alongside the concept for recommended viewing.",
-<<<<<<< HEAD
-  "published": " Your Channel is Currently Publishing...",
-  "channel_publish_id": "Published Channel ID",
-  "published_prompt": "You will get an email once the channel finishes publishing. " +
-          "Here is your published ID (for importing channel into Kolibri):",
-=======
-    "published": "Channel Successfully Published!",
+    "published": "Your Channel is Currently Publishing...",
     "channel_publish_id": "Published Channel ID",
-    "published_prompt": "Copy this channel ID into Kolibri version 0.6.0 and below:",
+    "published_prompt": "You will get an email once the channel finishes publishing. " + 
+              "Copy this channel ID into Kolibri version 0.6.0 and below:",
     "published_token_prompt": "Copy this channel token into Kolibri version 0.7.0 and above:",
     "channel_publish_token": "Published Channel Token",
     "newer_version": "Have a newer version of Kolibri?",
@@ -39,7 +34,6 @@
     "get_token": "Get Channel Token",
     "get_id": "Get Channel ID",
     "published_version": "Published Version:"
->>>>>>> c9147f1f
 }
 
 
