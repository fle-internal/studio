var Backbone = require("backbone");
var _ = require("underscore");
var BaseViews = require("edit_channel/views");
var Models = require("edit_channel/models");
var Related = require("edit_channel/related/views");
var Previewer = require("edit_channel/preview/views");
var FileUploader = require("edit_channel/file_upload/views");
var Exercise = require("edit_channel/exercise_creation/views");
var Info = require("edit_channel/information/views");
var stringHelper = require("edit_channel/utils/string_helper");
var autoCompleteHelper = require("edit_channel/utils/autocomplete");
var dialog = require("edit_channel/utils/dialog");
require("uploader.less");

var NAMESPACE = "uploader";
var MESSAGES = {
    "of": "of",
    "author": "Author",
    "details": "Details",
    "license": "License",
    "questions": "Questions",
    "tags": "Tags",
    "copyright_holder": "Copyright Holder",
    "prereqs": "Prerequisites",
    "dont_save": "Discard Changes",
    "keep_open": "Keep Editing",
    "mastery_criteria": "Mastery Criteria",
    "editing_header": "Editing Content Details",
    "remove_tag": "Remove Tag",
    "adding_topics": "Adding Topics to {title}",
    "adding_exercise": "Adding Exercise to {title}",
    "editing_content": "Editing Content",
    "viewing_content": "Viewing Content",
    "save": "SAVE",
    "save_and_close": "SAVE & CLOSE",
    "select_prompt": "Please select an item to view.",
    "select_to_edit": "Please select an item to edit.",
    "selected_count": "Viewing data for {count, plural,\n =1 {# item}\n other {# items}}",
    "editing_count": "Editing data for {count, plural,\n =1 {# item}\n other {# items}}",
    "detected_import": "Detected items imported from another channel",
    "detected_import_disabled": "Detected items imported from another channel - fields disabled accordingly",
    "title": "Title",
    "title_error": "Title cannot be blank",
    "title_placeholder": "Enter a title...",
    "source": "Source:",
    "readonly": "READ-ONLY Source:",
    "readonly_text": "READ-ONLY: content has been imported with view-only permission",
    "permissions_vary": "Permissions Vary",
    "description": "Description",
    "chars_left": "{data, plural,\n =1 {# character}\n other {# characters}} left",
    "too_long": "Too long - recommend removing {data, plural,\n =1 {# character}\n other {# characters}}",
    "description_placeholder": "Enter a description of your content...",
    "tags_text": "(press 'Enter' to add new tag)",
    "tags_error": "Invalid characters found.",
    "tags_placeholder": "Enter tag...",
    "related_content_warning": "Related content will not be included in the copy of this content.",
    "author_placeholder": "Enter author name...",
    "license_description_placeholder": "Enter license description...",
    "copyright_holder_placeholder": "Enter copyright holder name...",
    "same_as_channel": "Same as Channel",
    "same_as_topic": "Same as Topic",
    "invalid_items": "One or more of the selected items is invalid",
    "license_error": "License is required",
    "special_permission_error": "Special permissions license must have a description",
    "copyright_holder_error": "Copyright holder is required",
    "no_title": "No Title",
    "fix_errors_prompt": "Saving disabled (invalid content detected)",
    "error_saving": "Save Failed",
    "save_failed": "There was a problem saving your content.",
    "out_of_space": "Out of Disk Space",
    "out_of_space_text": "You don't have enough space to save these files. Request more space under the Settings > Account page.",
    "open_settings": "Open Settings",
    "ok": "OK",
<<<<<<< HEAD
    "role_visibility": "Visibile to",
    "coach": "Coaches",
    "learner": "Anyone"
=======
    "imported_from": "Imported from:"
>>>>>>> 428a1dd3
}

var MetadataModalView = BaseViews.BaseModalView.extend({
  template: require("./hbtemplates/uploader_modal.handlebars"),
  name: NAMESPACE,
  $trs: MESSAGES,
  initialize: function(options) {
    _.bindAll(this, "close_uploader");
    this.allow_edit = options.allow_edit;
    this.isclipboard = options.isclipboard;
    this.render(this.close_uploader, {
      new_content: options.new_content,
      new_topic: options.new_topic,
      title: (this.model)? ((this.model.get("parent"))? this.model.get("title") : window.current_channel.get("name")) : null,
      allow_edit: this.allow_edit
    });
    this.metadata_view = new EditMetadataView({
      el: this.$(".modal-body"),
      collection : options.collection,
      onsave: options.onsave,
      onnew: options.onnew,
      onclose: this.close_uploader,
      new_exercise: options.new_exercise,
      new_content: options.new_content,
      new_topic: options.new_topic,
      container:this,
      model:this.model,
      allow_edit: this.allow_edit,
      isclipboard: this.isclipboard
    });
    this.$(".modal").on('shown.bs.modal', this.metadata_view.init_editor);
  },
  events: {
    'keydown #uploaderModal': 'handle_escape',
  },
  handle_escape: function(event){
    if(event && (event.keyCode || event.which) === 27){
      this.close_uploader();
    }
  },
  close_uploader:function(event){
    if(!this.allow_edit || (this.metadata_view && !this.metadata_view.check_for_changes()) || !event){
      this.close();
      $(".modal-backdrop").remove();
      window.channel_router.update_url(null, null, window.title);
    }else{
      var t = event.target;
      var self = this;
      dialog.dialog(this.get_translation("unsaved_changes"), this.get_translation("unsaved_changes_text"), {
          [self.get_translation("dont_save")]: function(){
              self.metadata_view.undo_changes();
              self.close();
              $(".modal-backdrop").remove();
              window.channel_router.update_url(null, null, window.title);
          },
          [self.get_translation("keep_open")]:function(){},
          [self.get_translation("save")]:function(){
            self.metadata_view.save_and_finish();
            window.channel_router.update_url(null, null, window.title);
          },
      }, null);
      self.cancel_actions(event);
    }
  }
});

var EditMetadataView = BaseViews.BaseEditableListView.extend({
  template : require("./hbtemplates/edit_metadata_dialog.handlebars"),
  name: NAMESPACE,
  $trs: MESSAGES,

  initialize: function(options) {
    _.bindAll(this, 'render_details', 'render_preview', 'render_questions', 'render_prerequisites', 'enable_submit', 'disable_submit',
      'save_and_keep_open', 'save_nodes', 'save_and_finish','process_updated_collection', 'close_upload', 'copy_items', 'save_error',
      'set_prerequisites', 'call_duplicate', 'update_prereq_count','loop_focus', 'set_indices', 'set_editor_focus', 'validate', 'init_editor');
    this.bind_edit_functions();
    this.new_content = options.new_content;
    this.new_exercise = options.new_exercise;
    this.onsave = options.onsave;
    this.onnew = options.onnew;
    this.new_topic = options.new_topic;
    this.onclose = options.onclose;
    this.allow_edit = options.allow_edit;
    this.isclipboard = options.isclipboard;
    this.render();
    this.render_details();
    this.adjust_list_height();
  },
  events: {
    'click #metadata_details_btn' : 'render_details',
    'click #metadata_preview_btn' : 'render_preview',
    'click #metadata_questions_btn': 'render_questions',
    'click #metadata_prerequisites_btn': 'render_prerequisites',
    'click #upload_save_button' : 'save_and_keep_open',
    'click #upload_save_finish_button' : 'save_and_finish',
    'keypress #upload_save_finish_button': 'handle_save_and_finish_key',
    'click #copy_button': 'copy_items',
    'click #close_uploader_button': 'close_upload',
    'focus .input-tab-control': 'loop_focus',
  },
  render: function() {
    this.$el.html(this.template({
      allow_edit: this.allow_edit,
      staging: window.staging,
      isclipboard: this.isclipboard
    }, {
      data: this.get_intl_data()
    }));

    var self = this;
    this.collection.fetch_nodes_by_ids_complete(this.collection.pluck('id'), !this.collection.has_all_data()).then(function(fetched){
      self.collection.reset(fetched.toJSON());
      self.load_list();
      if(self.collection.length > 1){
        self.load_editor(self.edit_list.selected_items);
      }
    });
  },
  render_details:function(){
    this.is_details = true;
    this.switchPanel("details");
  },
  render_preview:function(){
    this.is_details = false;
    this.switchPanel("preview");
  },
  render_questions:function(){
    this.is_details = false;
    this.switchPanel("questions");
  },
  render_prerequisites: function(){
    this.is_details = false;
    this.switchPanel("prerequisites")
  },
  switchPanel:function(panel_to_show){
    this.$(".tab_button").removeClass("btn-tab-active");
    this.$(".tab_panel").css("display", "none");
    switch(panel_to_show){
      case "preview":
        $("#metadata_preview_btn").addClass("btn-tab-active");
        $("#metadata_preview").css("display", "block");
        $("#metadata_preview").find("iframe").prop("src", function(){return $(this).data("src");});
        break;
      case "questions":
        $("#metadata_questions_btn").addClass("btn-tab-active");
        $("#metadata_questions").css("display", "block");
        $("#metadata_preview").find("iframe").prop("src", "about:blank");
        break;
      case "prerequisites":
        $("#metadata_prerequisites_btn").addClass("btn-tab-active");
        $("#metadata_prerequisites").css("display", "block");
        break;
      default:
        $("#metadata_details_btn").addClass("btn-tab-active");
        $("#metadata_edit_details").css("display", "block");
        $("#metadata_preview").find("iframe").prop("src", "about:blank");
        if (this.editor_view){
          this.editor_view.set_initial_focus();
        }
    }
  },
  load_list:function(){
    this.edit_list = new EditMetadataList({
      collection:this.collection,
      new_content : this.new_content,
      new_exercise : this.new_exercise,
      new_topic: this.new_topic,
      el: this.$("#topic_tree_selector"),
      model: this.model,
      container: this,
      allow_edit: this.allow_edit
    });
    this.edit_list.handle_if_individual();
  },
  load_preview:function(view){
     view.load_preview_display(this.$("#metadata_preview"));
  },
  load_questions:function(view){
    view.load_question_display(this.$("#metadata_questions"));
  },
  load_prerequisites:function(selected_items){
    if(selected_items.length){
      if(this.prerequisite_view){
        this.prerequisite_view.stopListening();
        this.prerequisite_view.undelegateEvents();
      }
      this.prerequisite_view = new Related.PrerequisiteView({
        modal: false,
        model: selected_items[0].model,
        oncount: this.update_prereq_count,
        onselect: this.set_prerequisites,
        views_to_update: selected_items,
        el: this.$("#metadata_prerequisites"),
        allow_edit: this.allow_edit
      });
    }
  },
  update_prereq_count: function(count){
    this.$(".prereq_badge").text(count)
  },
  set_prerequisites:function(prerequisite_list, selected_items){
      var self = this;
      selected_items.forEach(function(view){
        // TODO: Handle prerequisites that were previously set on the node if multiple selected
        view.set_node({'prerequisite': prerequisite_list});
        view.set_edited(true);
      });
  },
  load_editor:function(selected_items){
    var is_individual = selected_items.length === 1;
    var is_exercise = is_individual && selected_items[0].model.get("kind") == "exercise";
    var has_files = is_individual && selected_items[0].model.get("files").some(function(f){
                      return window.formatpresets.get({id: f.preset.name || f.preset.id || f.preset}).get("display");
                    });
    this.$("#metadata_details_btn").css("display", (selected_items.length) ? "inline-block" : "none");
    this.$("#metadata_preview_btn").css("display", (is_individual && has_files) ? "inline-block" : "none");
    this.$("#metadata_prerequisites_btn").css("display", (is_individual && (has_files || is_exercise)) ? "inline-block" : "none");
    this.$("#metadata_questions_btn").css("display", (is_exercise) ? "inline-block" : "none");
    if(!is_individual){
      this.render_details();
    }
    if(this.editor_view){
      this.editor_view.stopListening();
      this.editor_view.undelegateEvents();
    }
    this.editor_view = new EditMetadataEditor({
      selected_items:selected_items,
      el: this.$("#edit_details_wrapper"),
      model: this.model,
      container: this,
      shared_data: (this.edit_list)? this.edit_list.shared_data : null,
      allow_edit: this.allow_edit,
      new_content: this.new_content,
    });
    if(this.edit_list){
      this.edit_list.adjust_list_height();
    }
    _.defer(this.set_indices);
  },
  init_editor: function() {
    if(this.editor_view){
      this.editor_view.handle_if_individual();
      _.defer(this.editor_view.set_initial_focus);
    }
  },
  set_editor_focus: function(){
    if(this.editor_view){
      _.defer(this.editor_view.set_initial_focus);
    }
  },
  enable_submit:function(){
      this.$("#upload_save_button, #upload_save_finish_button").removeAttr("disabled");
      this.$("#upload_save_button, #upload_save_finish_button").prop("disabled", false);
      this.$("#upload_save_button, #upload_save_finish_button").css("cursor", "pointer");
  },
  disable_submit:function(){
      this.$("#upload_save_button, #upload_save_finish_button").attr("disabled", "disabled");
      this.$("#upload_save_button, #upload_save_finish_button").prop("disabled", true);
      this.$("#upload_save_button, #upload_save_finish_button").css("cursor", "not-allowed");
  },
  close_upload:function(){
    this.onclose();
  },
  validate: function() {
    if(!this.is_details){
      this.render_details();
    }
    var isInvalid = this.edit_list && this.edit_list.validate();
    if(isInvalid) {
      this.disable_submit();
      this.$(".editmetadata_save").attr("title", this.get_translation("fix_errors_prompt"));
      if(isInvalid !== 1) {
        $("#editor_errors").css("display", "block").text(isInvalid);
      }
    } else {
      this.enable_submit();
      this.$(".editmetadata_save").attr("title", null);
      $("#editor_errors").css("display", "none");
    }
    return !isInvalid;
  },
  save_and_keep_open:function(){
    this.editor_view.add_tag(null);
    var self = this;
    if(this.validate()) {
      this.save(this.get_translation("saving"), this.save_nodes, this.save_error).then(function(collection){
        self.process_updated_collection(collection);
      });
    }
  },
  handle_save_and_finish_key:function(event){
    var code = (!event)? null : event.keyCode ? event.keyCode : event.which;
    if(code == 13){
      this.save_and_finish(event);
    }
  },
  save_and_finish: function(event){
    var self = this;
    this.editor_view.add_tag(null);
    if(this.validate()) {
      this.save(this.get_translation("saving"), this.save_nodes, this.save_error).then(function(collection){
        self.process_updated_collection(collection);
        self.onclose();
      });
    }
  },
  save_error: function(error){
    if(error.status===403) {
      dialog.dialog(this.get_translation("out_of_space"), this.get_translation("out_of_space_text"), {
        [this.get_translation("open_settings")]: function() {
          var tab = window.open(window.Urls.account_settings(), "_blank");
          tab.focus();
        },
        [this.get_translation("ok")]: function(){}
      })
    } else {
      dialog.alert(this.get_translation("error_saving"), error.responseText || this.get_translation("save_failed"));
    }
  },
  copy_items: function(){
    if(this.collection.has_related_content()){
      dialog.alert(this.get_translation("warning"), this.get_translation("related_content_warning"), this.call_duplicate);
    } else {
      this.call_duplicate();
    }
  },
  call_duplicate: function(){
    var self = this;
    var clipboard = window.workspace_manager.get_queue_view();
    clipboard.open_queue();
    this.display_load(this.get_translation("copying_to_clipboard"), function(load_resolve, load_reject){
      self.collection.duplicate(clipboard.clipboard_queue.model).then(function(collection){
        self.onnew(collection, self.get_translation("copying_to_clipboard"));
        self.onclose();
        load_resolve(true);
      }).catch(function(error){
        load_reject(error);
      });
    });
  },
  save_nodes:function(){
    var sort_order = (this.model && this.new_content) ? Math.ceil(this.model.get("metadata").max_sort_order) : 0;
    var self = this;
    this.edit_list.views.forEach(function(entry){
      var tags = entry.tags.reduce(function(list, tag){
        return list.concat(JSON.stringify({tag_name: tag, channel: window.current_channel.get("id")}));
      }, []);
      entry.set({
        tags: tags,
        prerequisite: entry.model.get('prerequisite')
      });
      if(self.new_content){
        entry.set({
          parent:self.model.id,
          sort_order:++sort_order,
          tree_id: self.model.get("tree_id")
        });
      }
    });
  },
  process_updated_collection:function(collection){
    var new_collection = new Models.ContentNodeCollection();
    var updated_collection = new Models.ContentNodeCollection();
    this.edit_list.views.forEach(function(view){
      var model = collection.findWhere({id: view.model.id});
      if(model){
        view.set(model.toJSON());
        (view.isNew)? new_collection.add(model) : updated_collection.add(model);
      }
      view.handle_save();
    });
    if(new_collection.length > 0){
      this.onnew(new_collection);
    }
    if(updated_collection.length > 0){
      this.onsave(updated_collection);
    }
  },
  check_for_changes:function(){
    if(!this.edit_list) return false;
    return _.findWhere(this.edit_list.views, {edited : true}) != null;
  },
  undo_changes:function(){
    this.edit_list.views.forEach(function(view){
      view.unset();
    });
  },
  adjust_list_height:function(){
    if(this.edit_list){
      this.edit_list.adjust_list_height();
    }
  },
});

var EditMetadataList = BaseViews.BaseEditableListView.extend({
  template : require("./hbtemplates/edit_metadata_list.handlebars"),
  name: NAMESPACE,
  $trs: MESSAGES,
  selected_items: [],
  // NEW FIELD: add the field here to track shared values
  shared_data:{
    shared_tags:[],
    shared_copyright_owner:null,
    shared_license:0,
    shared_license_description:null,
    shared_author:null,
    all_files:false,
    all_exercises: false,
    shared_exercise_data:{mastery_model: 0, m: null, n: null, randomize: null},
    shared_language:0,
    shared_role: 0,
  },
  list_selector: "#uploaded_list",
  default_item: "#uploaded_list .default-item",

  initialize: function(options) {
    _.bindAll(this, 'add_topic', 'check_all_wrapper', 'selected_individual');
    this.bind_edit_functions();
    this.collection = options.collection;
    this.new_content = options.new_content;
    this.new_topic = options.new_topic;
    this.new_exercise = options.new_exercise;
    this.container = options.container;
    this.allow_edit = options.allow_edit;
    this.selected_items = [];
    this.render();
    if(!this.new_content && this.collection.length > 1){
      this.$("#uploader_select_all_check").attr("checked", true);
      this.check_all_wrapper(null);
    }
  },
  render: function() {
    this.$el.html(this.template({
      new_topic: this.new_topic,
      show_list: this.collection.length > 1 || (this.new_content && !this.new_exercise)
    }, {
      data: this.get_intl_data()
    }));
    this.load_content();
  },
  events: {
    'click #add_topic_button' : 'add_topic',
    'change #uploader_select_all_check':'check_all_wrapper'
  },
  selected_individual:function(){
    return this.selected_items.length === 1;
  },
  check_all_wrapper :function(event){
    this.check_all(event);
    this.update_checked();
  },
  adjust_list_height:function(){
    this.$("#uploaded_list_wrapper").css('max-height', $("#edit_details_wrapper").height() * 0.95);
  },
  create_new_view:function(model){
    var uploaded_view = new UploadedItem({
      model: model,
      containing_list_view : this,
      new_content: this.new_content,
      container: this.container,
      allow_edit: this.allow_edit
    });
    this.views.push(uploaded_view);
    return uploaded_view;
  },
  handle_if_individual:function(){
    //Set current node if only one in collection
    if(this.collection.length === 1){
      if(!this.new_content){
        this.selected_items.push(this.views[0]);
        this.update_shared_values(true, this.views[0]);
        this.container.load_editor(this.selected_items);
        this.container.load_prerequisites(this.selected_items);
        this.container.load_preview(this.views[0]);
      }else{
        this.views[0].select_item();
      }
    }
  },
  validate: function() {
    var invalid_items = _.filter(this.views, function(view) { return view.validate(); });
    return invalid_items.length && ((this.selected_individual())? this.selected_items[0].error || 1 : this.get_translation("invalid_items"));
  },
  get_selected_items: function(){
    return this.selected_items;
  },
  add_topic:function(){
    var self = this;
    this.collection.create_new_node({
      "kind":"topic",
      "title": (this.model.get('parent'))? this.model.get('title') + " " + this.get_translation("topic") : this.get_translation("topic"),
      "sort_order" : this.collection.length,
      "author": window.preferences.author || ""
    }).then(function(new_topic){
      var new_view = self.create_new_view(new_topic);
      self.$(self.list_selector).append(new_view.el);
      self.handle_if_empty();
      new_view.select_item();
    });
  },
  update_checked:function(){
    this.selected_items = [];
    var self = this;
    this.views.forEach(function(view){
      if(!_.contains(self.selected_items, view) && view.$(".upload_item_checkbox").is(":checked")){
            self.selected_items.push(view);
            self.update_shared_values(self.selected_individual(), view);
        }
    });
    this.container.load_editor(this.selected_items);
    this.container.load_prerequisites(this.selected_items);
    if(this.selected_individual()){
      this.container.load_preview(this.selected_items[0]);
      if(this.selected_items[0].model.get("kind")==="exercise"){
        this.container.load_questions(this.selected_items[0]);
      }
    }
    this.container.load_editor(this.selected_items);
  },
  update_shared_values:function(reset, view){
    if(reset){
      this.shared_data.shared_tags = view.tags;
      this.shared_data.shared_copyright_owner = view.model.get("copyright_holder");
      this.shared_data.shared_author = view.model.get("author");
      this.shared_data.shared_license = view.model.get("license");
      this.shared_data.shared_license_description = view.model.get('license_description');
      this.shared_data.all_files = view.model.get("kind") !== "topic";
      this.shared_data.all_exercises = view.model.get("kind") === "exercise";
      this.shared_data.shared_language = view.model.get("language");
      this.shared_data.shared_role = view.model.get("role_visibility");
      if(view.model.get("extra_fields")){
        this.shared_data.shared_exercise_data = view.model.get("extra_fields");
      }
      // NEW FIELD: set the shared data to the model's field
    }else{
      this.shared_data.shared_tags = _.intersection(this.shared_data.shared_tags, view.tags);
      this.shared_data.shared_copyright_owner = (this.shared_data.shared_copyright_owner === view.model.get("copyright_holder"))? this.shared_data.shared_copyright_owner : null;
      this.shared_data.shared_author = (this.shared_data.shared_author === view.model.get("author"))? this.shared_data.shared_author : null;
      this.shared_data.shared_license = (this.shared_data.shared_license == view.model.get("license"))? this.shared_data.shared_license : 0;
      this.shared_data.shared_license_description = (this.shared_data.shared_license_description === view.model.get("license_description"))? this.shared_data.shared_license_description : null;
      this.shared_data.all_files = this.shared_data.all_files && view.model.get("kind")  !== "topic";
      this.shared_data.all_exercises = this.shared_data.all_exercises && view.model.get("kind")  === "exercise";
      this.shared_data.shared_role = (this.shared_data.shared_role == view.model.get("role_visibility"))? this.shared_data.shared_role : 0;

      // NEW FIELD: see if the shared fields match, if not set to a default

      var language = view.model.get("language");
      this.shared_data.shared_language = (this.shared_data.shared_language === language || null)? this.shared_data.shared_language : 0;

      if(this.shared_data.all_exercises){
        if(view.model.get("extra_fields")){
          var exercise = this.shared_data.shared_exercise_data;
          this.shared_data.shared_exercise_data = {
            mastery_model: (exercise.mastery_model === view.model.get("extra_fields").mastery_model)? exercise.mastery_model : 0,
            m: (exercise.m === view.model.get("extra_fields").m)? exercise.m : null,
            n: (exercise.n === view.model.get("extra_fields").n)? exercise.n : null,
            randomize: (exercise.randomize === view.model.get("extra_fields").randomize)? exercise.randomize : null
          }
        }else{
          this.shared_data.shared_exercise_data = {mastery_model: null, m: null, n: null, randomize: null}
        }
      }
    }
  }
});

var EditMetadataEditor = BaseViews.BaseView.extend({
  template:require("./hbtemplates/edit_metadata_editor.handlebars"),
  preview_template:require("./hbtemplates/edit_metadata_details.handlebars"),
  tags_template:require("./hbtemplates/edit_metadata_tagarea.handlebars"),
  description_limit : 400,
  selected_items: [],
  name: NAMESPACE,
  $trs: MESSAGES,

  initialize: function(options) {
    _.bindAll(this, 'update_count', 'remove_tag', 'add_tag', 'loop_focus', 'select_tag', 'set_initial_focus');
    this.new_content = options.new_content;
    this.selected_items = options.selected_items;
    this.shared_data = options.shared_data;
    this.container = options.container;
    this.allow_edit = options.allow_edit;
    this.m_value = (this.shared_data && this.shared_data.shared_exercise_data && this.shared_data.shared_exercise_data.m) ? this.shared_data.shared_exercise_data.m : 1;
    this.n_value = (this.shared_data && this.shared_data.shared_exercise_data && this.shared_data.shared_exercise_data.n) ? this.shared_data.shared_exercise_data.n : 1;
    this.first_rendered = this.new_content;
    this.render();
  },
  render: function() {
    var has_files = this.selected_individual() && _.some(this.selected_items[0].model.get("files"), function(f){return f.preset.display && !f.preset.thumbnail;});

    // Set license, author, copyright values based on whether selected items have been copied from another source
    var alloriginal = this.all_original();
    var original_source_license = "---";
    if(this.shared_data && this.shared_data.shared_license){
      original_source_license = window.licenses.get({id: this.shared_data.shared_license}).get("license_name");
    }
    var copyright_owner = (this.shared_data && this.shared_data.shared_copyright_owner)? this.shared_data.shared_copyright_owner: (alloriginal)? null: "---";
    var author = (this.shared_data && this.shared_data.shared_author)? this.shared_data.shared_author: (alloriginal)? null: "---";
    var all_top_level = (this.new_content)? !this.model.get("parent") : _.all(this.selected_items, function(item) { return item.model.get("ancestors").length === 1; });
    if(this.allow_edit){
      !this.new_content && this.container.validate();
      this.$el.html(this.template({
        node: (this.selected_individual())? this.selected_items[0].model.toJSON() : null,
        isoriginal: alloriginal,
        is_file: this.shared_data && this.shared_data.all_files,
        none_selected: this.selected_items.length === 0,
        licenses: window.licenses.toJSON(),
        license: original_source_license,
        copyright_owner: copyright_owner,
        author: author,
        selected_count: this.selected_items.length,
        has_files: has_files,
        word_limit: this.description_limit,
        is_exercise: this.shared_data && this.shared_data.all_exercises,
        m_value: this.m_value,
        n_value: this.n_value,
        license_description: this.shared_data && this.shared_data.shared_license_description,
        languages: window.languages.toJSON(),
<<<<<<< HEAD
        roles: window.roles,
        mastery: window.mastery,
        language_default: this.get_language(null, all_top_level)
=======
        language_default: this.get_language(null, all_top_level),
        channel_id: window.current_channel.id
>>>>>>> 428a1dd3
      }, {
        data: this.get_intl_data()
      }));
      this.update_count();
      this.load_language();
      if(this.shared_data){
        // NEW FIELD: If new field is a dropdown, load here
        $("#role_select").val(this.shared_data.shared_role);
        (!alloriginal)? $("#license_select").text(stringHelper.translate(original_source_license)) : $("#license_select").val(this.shared_data.shared_license);
        // Set exercise fields according to shared exercise data
        if(this.shared_data.all_exercises){
          this.$("#mastery_model_select").val(this.shared_data.shared_exercise_data.mastery_model);
          this.$("#mastery_custom_criterion").css('display', (this.shared_data.shared_exercise_data.mastery_model === "m_of_n") ? 'inline-block' : 'none');

          var randomize = this.shared_data.shared_exercise_data.randomize;
          this.$("#randomize_exercise").prop("indeterminate", randomize === null || randomize === undefined);
          this.$("#randomize_exercise").prop("checked", randomize);
        }
      }
      if(!this.first_rendered) {
        _.defer(this.container.validate);
      }
    }else{
      this.$el.html(this.preview_template({
        node: (this.selected_individual())? this.selected_items[0].model.toJSON() : null,
        isoriginal: alloriginal,
        is_file: this.shared_data && this.shared_data.all_files,
        none_selected: this.selected_items.length === 0,
        copyright_owner: copyright_owner,
        author: author,
        selected_count: this.selected_items.length,
        has_files: has_files,
        is_exercise: this.shared_data && this.shared_data.all_exercises,
        license_description: this.shared_data && this.shared_data.shared_license_description,
        language: this.shared_data && this.get_language(this.shared_data.shared_language, all_top_level),
      }, {
        data: this.get_intl_data()
      }));
    }
    this.handle_if_individual();
    if(this.shared_data){
      this.display_license_description(this.shared_data.shared_license);
      var license_name = !alloriginal ? original_source_license : this.get_license(this.shared_data.shared_license);
      this.$("#license_detail_field").text(stringHelper.translate(license_name));
      if(this.shared_data && this.shared_data.all_exercises) this.$("#mastery_detail_field").text(this.get_mastery_string());
      this.load_tags();
      this.$("#tag_default_detail_field").css("display", (this.shared_data.shared_tags.length)? "none" : "block");
      this.$("#license_about").css("display", (this.shared_data.shared_license > 0)? "inline" : "none");

      // Set exercise fields according to shared exercise data
      if(this.shared_data.all_exercises){
        this.$("#mastery_model_select").val(this.shared_data.shared_exercise_data.mastery_model);
        this.$("#mastery_custom_criterion").css('display', (this.shared_data.shared_exercise_data.mastery_model === "m_of_n") ? 'inline-block' : 'none');

        var randomize = this.shared_data.shared_exercise_data.randomize;
        this.$("#randomize_exercise").prop("indeterminate", randomize === null || randomize === undefined);
        this.$("#randomize_exercise").prop("checked", randomize);
      }
    }
    this.first_rendered = true;
    _.defer(this.set_initial_focus, 1);
  },
  get_mastery_string: function(){
    if (this.shared_data.shared_exercise_data.mastery_model === "m_of_n"){
      return this.m_value + " " + this.get_translation("of") + " " + this.n_value;
    }
    return stringHelper.translate(this.shared_data.shared_exercise_data.mastery_model);
  },
  get_language: function(language, all_top_level){
    if (language === 0){ return "---"; }
    else if(!language) { return (all_top_level)? this.get_translation("same_as_channel") : this.get_translation("same_as_topic"); }
    return window.languages.findWhere({id: language}).get("readable_name");
  },
  set_initial_focus:function(){
    var element = null;
      if($("#copy_button").length > 0){
        element = $("#copy_button");
      } else if($("#input_title").length > 0){
        element = $('#input_title');
      }else if($("#author_field").length > 0){
        element = $('#author_field');
      }else if($("#tag_box").length > 0){
        element = $('#tag_box');
      } else {
        element = $("#close_uploader_button");
      }

      if(element){
        element.focus();
        element.select();
      }
  },
  get_license: function(license_id){
    if(isNaN(license_id)){ return license_id; }
    else if(!license_id || license_id <= 0){ return null; }
    return window.licenses.get({id: license_id}).get('license_name');
  },
  display_license_description: function(license_id){
    var license = license_id > 0 && window.licenses.get({id: license_id});
    if(license && license.get('is_custom')){
      this.$("#custom_license_description").css('display', 'block');
      if(this.shared_data){
        this.$("#custom_license_description").attr('placeholder', (this.selected_individual() || this.shared_data.shared_license_description !== null) ? this.get_translation("license_description_placeholder") : "---");
        if(this.all_original() && this.allow_edit){
          this.$("#custom_license_description").val(this.shared_data.shared_license_description);
        } else{
          this.$("#custom_license_description").text(this.shared_data.shared_license_description || this.get_translation("permissions_vary"));
        }
      }
    } else {
      this.$("#custom_license_description").css('display', 'none');
    }
    this.$("#copyright_holder_wrapper").css("display", license && license.get("copyright_holder_required")? "block" : "none");
  },
  all_original: function(){
    return this.selected_items.every(function(item){ return item.isoriginal; });
  },
  selected_individual:function(){
    return this.selected_items.length === 1;
  },
  handle_if_individual:function(){
    if(this.selected_individual()){
      var view = this.selected_items[0];
      var self = this;
      view.load_file_displays(self.$("#editmetadata_format_section"));
      this.container.load_prerequisites([view]);
      if(view.model.get("kind")==="exercise"){
        this.container.load_questions(view);
      }
    }
  },
  events: {
    'keyup #input_description': 'update_count',
    'keydown #input_description': 'update_count',
    'paste #input_description': 'update_count',
    'keyup .input_listener': 'set_selected',
    'keydown .input_listener': 'set_selected',
    'paste .input_listener': 'set_selected',
    "click #license_about": "load_license",
    "change #license_select" : "select_license",
    'keypress #tag_box' : 'add_tag',
    'click .delete_tag':'remove_tag',
    'change #mastery_model_select': 'change_mastery_model',
    'change #m_value': 'set_mastery',
    'change #n_value': 'set_mastery',
    "click #mastery_about": "load_mastery",
    "focus .input-tab-control": "loop_focus",
    "change #select_language": "set_language",
    "change #role_select": "set_selected"
    // NEW FIELD: add listener to new field and set_selected to trigger change
  },
  load_tags:function(){
    this.$("#tag_area").html(this.tags_template({
      tags:this.shared_data.shared_tags
    }, {
      data: this.get_intl_data()
    }));
    var self = this;
    var tags = _.reject(window.contenttags.pluck("tag_name"), function(tag){
      return self.shared_data.shared_tags.indexOf(tag) >= 0;
    });
    autoCompleteHelper.addAutocomplete($( "#tag_box" ), tags, this.select_tag, "#tag_area_wrapper");
  },
  load_license:function(){
    if (this.selected_items.length){
      var license_modal = new Info.LicenseModalView({
        select_license : window.licenses.get({id: this.selected_items[0].model.get("license")})
      });
    }

  },
  load_mastery:function(){
    new Info.MasteryModalView();
  },
  load_language: function(){
    var language = this.shared_data && this.shared_data.shared_language;
    if(language===0) { this.$("#select_language").val(0); }
    else if (!language) { this.$("#select_language").val("inherit"); }
    else { this.$("#select_language").val(language); }
  },
  update_count:function(){
    if(this.selected_individual()){
      var char_length = this.description_limit - this.$("#input_description").val().length;
      if(this.$("#input_description").val() == ""){
        char_length = this.description_limit;
      }
      if(char_length < 0){
        char_length *= -1;
        this.$("#description_counter").html(this.get_translation("too_long", char_length));
        this.$("#description_counter").css("color", "red");
      }else{
        this.$("#description_counter").html(this.get_translation("chars_left", char_length));
        this.$("#description_counter").css("color", "gray");
      }

    }
  },
  select_tag:function(selected_tag){
    this.assign_tag(selected_tag.label);
  },
  add_tag: function(event){
    $("#tag_error").css("display", "none");
    var code = (!event)? null : event.keyCode ? event.keyCode : event.which;
    if(!code || code ==13){
      $(".ui-menu-item").hide();
      if(this.$el.find("#tag_box").length > 0 && this.$el.find("#tag_box").val().trim() != ""){
        var tag = this.$el.find("#tag_box").val().trim();
        if(!window.contenttags.findWhere({'tag_name':tag})){
          window.contenttags.add(new Models.TagModel({tag_name: tag, channel: window.current_channel.id}));
        }
        this.assign_tag(tag);
      }
    }
  },
  assign_tag:function(tag){
    if(this.shared_data.shared_tags.indexOf(tag) < 0){
      this.shared_data.shared_tags.push(tag);
      this.selected_items.forEach(function(view){
        view.add_tag(tag);
      });
      this.load_tags();
    }
    this.$el.find("#tag_box").val("");
    this.container.adjust_list_height();
  },
  remove_tag:function(event){
    var tagname = event.target.getAttribute("value");
    this.selected_items.forEach(function(view){
      view.remove_tag(tagname);
    });
    window.contenttags.remove(window.contenttags.findWhere({'tag_name':tagname}));
    this.shared_data.shared_tags = _.reject(this.shared_data.shared_tags, function(tag) {return tag === tagname});
    this.load_tags();
  },
  select_license:function(){
    this.$("#license_about").css("display", "inline");
    this.set_selected();
    this.display_license_description($("#license_select").val());
  },
  toggle_license_description: function() {
    var license = window.licenses.get({id: (iscopied || !this.allow_edit)? this.selected_items[0].model.get("license") : $("#license_select").val()})
  },
  set_selected:function(){
    var self = this;
    var individual_selected = this.selected_individual();
    var title = (individual_selected)? this.$("#input_title").val().trim() : false;
    var description = (individual_selected)? this.$("#input_description").val().trim() : false;
    var license = (this.$("#license_select").is(":visible") && this.$("#license_select").val()!=0)? this.$("#license_select").val() : false;
    var copyright_holder = (this.$("#input_license_owner").is(":visible") && (individual_selected || this.$("#input_license_owner").val() !== ""))? self.$("#input_license_owner").val().trim() : false;
    var author = (this.$("#author_field").is(":visible") && (individual_selected || this.$("#author_field").val() !== ""))? this.$("#author_field").val().trim() : false;
    var license_description = (this.$("#custom_license_description").is(":visible") && (individual_selected || this.$("#custom_license_description").val() !== ""))? this.$("#custom_license_description").val() : false;
    var role_visibility = (this.$("#role_select").is(":visible") && this.$("#role_select").val()!=0)? this.$("#role_select").val() : false;

    // NEW FIELD: get the selected value, if it isn't set, skip

    this.selected_items.forEach(function(view){
      view.set_node({
        title: (title===false)? view.model.get('title') : title,
        description: (description===false)? view.model.get('description') : description,
        license: (license===false)? view.model.get('license') : license,
        copyright_holder: (copyright_holder===false)? view.model.get('copyright_holder') : copyright_holder,
        author: (author===false)? view.model.get('author') : author,
        license_description: (license_description===false)? view.model.get('license_description') : license_description,
        role_visibility: (!role_visibility)? view.model.get('role_visibility') : role_visibility
      });
    });
    this.container.validate();
  },
  change_mastery_model:function(event){
    if(event.target.value === "m_of_n"){
      this.$("#mastery_custom_criterion").css('display', 'inline-block');
      this.$("#m_value").val(this.m_value)
      this.$("#n_value").val(this.n_value)
    }else{
      this.$("#mastery_custom_criterion").css('display', 'none');
    }
    this.set_mastery();
  },
  set_mastery:function(){
    var mastery_model = this.$("#mastery_model_select").val();
    if(mastery_model === "m_of_n"){
      this.m_value = Number(this.$("#m_value").val());
      this.n_value = Number(this.$("#n_value").val());

      if(this.n_value < this.m_value){
        this.n_value = this.m_value;
        this.$("#n_value").val(this.n_value);
      }
      this.$("#n_value").attr('min', this.m_value);
    }
    var self = this;
    this.selected_items.forEach(function(view){
        view.set_mastery(mastery_model, self.m_value, self.n_value);
    });
  },
  set_language:function(){
    var language = this.$("#select_language").val();
    language = (language === "inherit")? null : language;
    var self = this;
    this.selected_items.forEach(function(view){
        view.set_language(language);
    });
  }
});

var UploadedItem = BaseViews.BaseListEditableItemView.extend({
  template: require("./hbtemplates/uploaded_list_item.handlebars"),
  selectedClass:"current_item",
  name: NAMESPACE,
  $trs: MESSAGES,
  format_view:null,
  error: null,
  'id': function() {
      return "item_" + this.model.get("id");
  },
  className: "uploaded disable_on_error",
  tagName: "li",
  initialize: function(options) {
      _.bindAll(this, 'remove_topic', 'check_item', 'select_item','update_name', 'set_edited',
              'handle_change', 'handle_assessment_items', 'set_random', 'validate');
      this.bind_edit_functions();
      this.model.setExtraFields();
      this.containing_list_view = options.containing_list_view;
      this.container = options.container;
      this.thumbnail = this.model.get('files').filter(function(f){ return f.preset.thumbnail; });
      this.edited = false;
      this.allow_edit = options.allow_edit;
      this.new_content = options.new_content;
      this.isNew = this.new_content;
      this.render();
      this.set_edited(this.new_content);
      this.load_tags();
      this.uploads_in_progress = 0;
      this.isoriginal = !this.model.get("freeze_authoring_data");
      this.listenTo(this.model, "change:title", this.update_name);
  },
  render: function() {
      this.$el.html(this.template({
          node: this.model.toJSON(),
          new_topic: this.new_content && this.model.get("kind") === "topic",
          isfolder: this.model.get("kind") === "topic"
      }, {
        data: this.get_intl_data()
      }));
  },
  update_name:function(){
    this.$(".item_name").text(this.model.get("title"));
    this.$("h5").prop("title", this.model.get("title"));
    this.$(".invalid_title").css("display", (this.model.get("title"))? "none": "inline-block");
  },
  events: {
      'click .remove_topic' : 'remove_topic',
      'click .upload_item_checkbox': 'check_item',
      'click .uploaded_list_item' : 'select_item',
  },
  remove_topic: function(event){
      event.stopImmediatePropagation();
      this.cancel_actions(event);
      this.delete(true, "");
      this.remove();
  },
  check_item:function(){
      this.handle_checked();
      this.containing_list_view.update_checked();
  },
  select_item:function(event){
    $(".upload_item_checkbox:checked").attr("checked", false);
    $(".uploaded").removeClass(this.selectedClass);
    if(!event){
      this.$(".upload_item_checkbox").attr("checked", true);
    }
    $("#uploader_select_all_check").attr("checked", false);
    this.check_item();
  },
  set_edited:function(is_edited){
      // NEW FIELD: add listener to fields
      var edited_data = this.model.pick("title", "description", "license", "changed", "tags", "copyright_holder", "author", "files", "assessment_items", "extra_fields", "prerequisite", "role_visibility");
      // Handle unsetting node
      if(!is_edited){
          this.originalData = $.extend(true, {}, edited_data);
      }
      this.edited = JSON.stringify(this.originalData) != JSON.stringify(edited_data);
      this.$el.addClass("edited_node")
      this.isNew =  is_edited && this.isNew;
      (this.edited)? this.$el.addClass("edited_node") : this.$el.removeClass("edited_node");
      this.model.set("changed", this.model.get("changed") || this.edited);
  },
  set_node:function(data){
      this.set(data);
      this.set_edited(true);
  },
  set_mastery:function(mastery_model, m_value, n_value){
    switch(mastery_model){
      case "skill_check":
        m_value = n_value = 1;
        break;
      case "num_correct_in_a_row_2":
        m_value = n_value = 2;
        break;
      case "num_correct_in_a_row_3":
        m_value = n_value = 3;
        break;
      case "num_correct_in_a_row_5":
        m_value = n_value = 5;
        break;
      case "num_correct_in_a_row_10":
        m_value = n_value = 10;
        break;
      case "do_all":
        m_value = n_value = this.model.get('assessment_items').length;
        break;
    }
    var current_data = this.model.get('extra_fields');
    current_data['mastery_model'] = mastery_model;
    current_data['m'] = m_value;
    current_data['n'] = n_value;
    this.set({'extra_fields': current_data});
    this.set_edited(true);
  },
  set_language: function(language){
    this.set({"language": language});
    this.set_edited(true);
  },
  set_random:function(randomize){
    var current_data = this.model.get('extra_fields');
    current_data['randomize'] = randomize;
    this.set({'extra_fields': current_data});
    this.set_edited(true);
  },
  unset_node:function(){
      this.unset();
      this.set_edited(false);
  },
  handle_save:function(){
      this.set_edited(false);
  },
  load_tags:function(){
      this.tags = [];
      if(this.model.get("tags")){
          var self = this;
          var fetch_tags = [];
          this.model.get("tags").forEach(function(entry){
              fetch_tags.push((entry.id)? entry.id : entry);
          });
          this.tags = window.contenttags.get_all_fetch(fetch_tags).pluck('tag_name');
      }
  },
  load_file_displays:function(formats_el){
      this.format_view = new FileUploader.FormatInlineItem({
          model: this.model,
          containing_list_view:this,
          allow_edit: this.allow_edit
      });
      formats_el.html(this.format_view.el);
      this.format_view.create_thumbnail_view(this.container.disable_submit, this.container.enable_submit, this.container.enable_submit);
      this.listenTo(this.model, "change:files", this.handle_change);
      this.listenTo(this.model, "change:thumbnail_encoding", this.handle_change);
  },
  load_question_display:function(formats_el){
      if(this.exercise_view){
        this.exercise_view.remove();
      }
      this.exercise_view = new Exercise.ExerciseView({
        parent_view: this,
        model:this.model,
        onchange: this.handle_assessment_items,
        onrandom: this.set_random,
        allow_edit: this.allow_edit
      });
      formats_el.html(this.exercise_view.el);
  },
  load_preview_display:function(formats_el){
    if(this.preview_view){
      this.preview_view.remove();
    }
    this.preview_view = new Previewer.PreviewView({
      modal:false,
      model: this.model
    });
    formats_el.html(this.preview_view.el);
  },
  handle_assessment_items:function(data){
    this.model.set('assessment_items', data);
    this.set_edited(true);
  },
  handle_change:function(){
    this.set_edited(true);
    $("#metadata_preview_btn").css("display", "inline-block");
    this.preview_view.switch_preview(this.model);
  },
  add_tag:function(tagname){
      if(this.tags.indexOf(tagname) < 0){
          this.tags.push(tagname);
      }
      this.set_edited(true);
  },
  remove_tag:function(tagname){
      this.tags.splice(this.tags.indexOf(tagname), 1);
      this.set_edited(true);
  },
  set_uploading:function(uploading){
      (uploading)? this.uploads_in_progress++ : this.uploads_in_progress--;
      (this.uploads_in_progress===0)? this.container.enable_submit() : this.container.disable_submit();
  },
  validate: function() {
    var license = window.licenses.get({id: this.model.get("license")});
    this.error = "";
    $(".input_listener, select").removeClass("invalid_field");
    if(!this.model.get("title")) {
      $("#input_title").addClass("invalid_field");
      this.error = this.get_translation("title_error");
    } else if(this.isoriginal && this.model.get("kind") !== "topic" && !license) {
      $("#license_select").addClass("invalid_field");
      this.error = this.get_translation("license_error");
    } else if (this.isoriginal && this.model.get("kind") !== "topic" && license.get("copyright_holder_required") && !this.model.get("copyright_holder")) {
      $("#input_license_owner").addClass("invalid_field");
      this.error = this.get_translation("copyright_holder_error");
    } else if (this.isoriginal && license && license.get('is_custom') && !this.model.get('license_description')) {
      $("#custom_license_description").addClass("invalid_field");
      this.error = this.get_translation("special_permission_error");
    }
    (this.error)? this.$el.addClass("invalid") : this.$el.removeClass("invalid");
    return this.error;
  }
});

module.exports = {
    MetadataModalView: MetadataModalView,
    EditMetadataView:EditMetadataView
}<|MERGE_RESOLUTION|>--- conflicted
+++ resolved
@@ -71,13 +71,8 @@
     "out_of_space_text": "You don't have enough space to save these files. Request more space under the Settings > Account page.",
     "open_settings": "Open Settings",
     "ok": "OK",
-<<<<<<< HEAD
     "role_visibility": "Visibile to",
-    "coach": "Coaches",
-    "learner": "Anyone"
-=======
     "imported_from": "Imported from:"
->>>>>>> 428a1dd3
 }
 
 var MetadataModalView = BaseViews.BaseModalView.extend({
@@ -696,14 +691,10 @@
         n_value: this.n_value,
         license_description: this.shared_data && this.shared_data.shared_license_description,
         languages: window.languages.toJSON(),
-<<<<<<< HEAD
         roles: window.roles,
         mastery: window.mastery,
-        language_default: this.get_language(null, all_top_level)
-=======
         language_default: this.get_language(null, all_top_level),
         channel_id: window.current_channel.id
->>>>>>> 428a1dd3
       }, {
         data: this.get_intl_data()
       }));
