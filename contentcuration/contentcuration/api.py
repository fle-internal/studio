--- conflicted
+++ resolved
@@ -133,21 +133,12 @@
 
 """ CHANNEL CREATE FUNCTIONS """
 def api_create_channel(channel_data, content_data, file_data):
-<<<<<<< HEAD
     channel = create_channel(channel_data) # Set up initial channel
     root_node = init_staging_tree(channel) # Set up initial staging tree
     with transaction.atomic():
         convert_data_to_nodes(content_data, root_node, file_data) # converts dict to django models
         update_channel(channel, root_node)
     return channel # Return new channel
-=======
-        channel = create_channel(channel_data) # Set up initial channel
-        root_node = init_staging_tree(channel) # Set up initial staging tree
-        with transaction.atomic():
-            convert_data_to_nodes(content_data, root_node, file_data) # converts dict to django models
-            update_channel(channel, root_node)
-        return channel # Return new channel
->>>>>>> 27fd33f8
 
 def create_channel(channel_data):
     channel = models.Channel.objects.get_or_create(id=channel_data['id'])[0]
@@ -168,10 +159,7 @@
     for node_data in content_data:
         new_node = create_node(node_data, parent_node)
         map_files_to_node(new_node, node_data['files'], file_data)
-<<<<<<< HEAD
-=======
         create_exercises(new_node, node_data['questions'])
->>>>>>> 27fd33f8
         convert_data_to_nodes(node_data['children'], new_node, file_data)
 
 def create_node(node_data, parent_node):
@@ -180,10 +168,7 @@
     description=node_data['description']
     author = node_data['author']
     kind = models.ContentKind.objects.get(kind=node_data['kind'])
-<<<<<<< HEAD
-=======
     extra_fields = node_data['extra_fields']
->>>>>>> 27fd33f8
     license = None
     license_name = node_data['license']
     if license_name is not None:
@@ -199,12 +184,8 @@
         description = description,
         author=author,
         license=license,
-<<<<<<< HEAD
-        parent = parent_node
-=======
         parent = parent_node,
         extra_fields=extra_fields,
->>>>>>> 27fd33f8
     )
 
 def map_files_to_node(node, data, file_data):
@@ -225,8 +206,6 @@
         )
         file_obj.save()
 
-<<<<<<< HEAD
-=======
 def create_exercises(node, data):
     with transaction.atomic():
         order = 0
@@ -243,7 +222,6 @@
             )
             question_obj.save()
 
->>>>>>> 27fd33f8
 def update_channel(channel, root):
     channel.main_tree = root
     channel.version += 1
