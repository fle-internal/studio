var _ = require("underscore");
var Models = require("edit_channel/models");

function WorkspaceManager(){
	this.table = {};
	this.main_view = null;
	this.queue_view = null;

	this._map = function(node, list){
		return {
			node: node,
			list: list
		};
	};

	this.set_main_view = function(view){
		this.main_tree_view = view;
	};
	this.set_queue_view = function(view){
		this.queue_view = view;
	};

	this.get_main_view = function(){
		return this.main_tree_view;
	};
	this.get_queue_view = function(){
		return this.queue_view;
	};

	this.put = function(key, node, list){
		this.table[key] = this._map(node, list);
	};
	this.put_node = function(key, node){
		var list = (this.table[key])? this.table[key].list : null;
		this.put(key, node, list);
	};

	this.put_list = function(key, list){
		var node = (this.table[key])? this.table[key].node : null;
		this.put(key, node, list);
	};

	this.get = function(key){
		return this.table[key];
	};

	this.get_node = function(key){
		return this.table[key].node;
	};

	this.get_list = function(key){
		return this.table[key].list;
	};

	this.remove = function(key){
		var n = this.get(key);
		if(n){
<<<<<<< HEAD
			if(n.node){
				if(n.node.containing_list_view){
					n.node.containing_list_view.views = _.reject(n.node.containing_list_view.views, function(el) { return el.model.id === key; });
				}
				n.node.remove();
			}
			if(n.list){n.list.remove();}
=======
			if(n.node){n.node.remove();}
			if(n.list){n.list.close();}
>>>>>>> 4eab2eb7
			this.put(key, null, null);
		}
	}

	this.print_values = function(){
		console.log(this.table);
	};

	this.get_published_collection = function(){
		var to_publish = new Models.ContentNodeCollection();
		_.each(this.table, function(item){
			if(item.node && item.node.$el.hasClass("to_publish")){
				to_publish.add(item.node.model);
			}
		});
		return to_publish;
	};
}

module.exports = WorkspaceManager;<|MERGE_RESOLUTION|>--- conflicted
+++ resolved
@@ -55,18 +55,8 @@
 	this.remove = function(key){
 		var n = this.get(key);
 		if(n){
-<<<<<<< HEAD
-			if(n.node){
-				if(n.node.containing_list_view){
-					n.node.containing_list_view.views = _.reject(n.node.containing_list_view.views, function(el) { return el.model.id === key; });
-				}
-				n.node.remove();
-			}
-			if(n.list){n.list.remove();}
-=======
 			if(n.node){n.node.remove();}
 			if(n.list){n.list.close();}
->>>>>>> 4eab2eb7
 			this.put(key, null, null);
 		}
 	}
