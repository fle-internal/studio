@import "global-variables.less";

#queue{
	@queue-background-color:#EFEFEF;
	@queue-width:400px;
	@queue-height: 600px;
	@queue-button-width: 110px;
	@queue-border-color: #8DA9DB;
	@queue-list-item-height: 40px;
	@highlight-color: #E6E6E6;
	@queue-tab-height: 30px;
	@manage-clipboard-btn-height : 50px;
	right:0em;
	top: 6.7em;
	position:absolute;
<<<<<<< HEAD
	z-index:99999;
	pointer-events:none;
=======
	z-index:999;
>>>>>>> 38fa94ce

	*{
		margin:0;
		padding:0;
		pointer-events:auto;
	}
	//width:@queue-button-width + @queue-width;
	overflow:hidden;
	padding:0;
	margin:0;
	.btn-option{
		color:black;
	}
	.queue-button{
		cursor:pointer;
		border-radius:0px;
		border-top-left-radius: 10px;
		border-bottom-left-radius: 10px;
		background-color:@queue-background-color;
		margin-top:12px;
		padding:5px;
		color:black;
		border:none;
		font-size: @body-text;
		width:@queue-button-width;
		display:inline;
		box-shadow: @box-shadow;
		.badge{
			background-color: @blue-500;
			color:white;
			padding: 2px 10px !important;
		}
	}
	#main-queue{
		display: inline-block;
		padding: 10px 15px 15px 15px;
		height: @queue-height;
		width: @queue-width;
		background-color: @queue-background-color;
		div ul {
			border-bottom: 1px solid @blue-500;
			.trash-badge {
				padding: 2px 10px !important;
				position: relative;
				bottom: 2px;
				right: 8px;
				background: @blue-500
			}
		}
		.queue-tab{
			text-decoration:none;
			color: @gray-700;
			font-size: @larger-body-text;
			height: 31px;
			list-style: none;
			display: inline-block;
			margin: 0 10px;
			cursor:pointer;
		}
		.active-queue-tab{
			font-weight: bold;
			border-bottom: 3px solid @blue-500;
			color: @body-font-color;
		}

		.queue-interior{
			border:1px solid gray;
			background-color:white;
			height:@queue-height * 0.9;
			padding:0;
			z-index:10;
			display:none;
			border-top: none;
			.search_queue{
				width:100%;
				margin-bottom:10px;
				font-size:12pt;
				padding:0px 5px;
			}
			.sort_box{
				width:@queue-width / 2.2;
				padding-left:5px;
				display:inline-block;
			}
			.btn-option{

				border:1px solid gray;
				padding:5px;
				background-color:@queue-background-color;
			}

			.trash_options, .clipboard_options{
					background: @gray-400;
					padding: 15px 0 10px 0;
				.toolbar-button {
					width: 50px;
					display: inline-block;
					margin: 0 30px;
				}
			}
			.trash_options {
				.toolbar-button {
					margin: 0 47px;
				}
			}

			label{
				font-weight:normal;
			}
			.manage_clipboard{
				width:100%;
				padding:10px;
				text-align:center;
				bottom:   0;
				height: @manage-clipboard-btn-height;
			}
			#queue_content{
				width:@queue-width - 30px;
				height: @queue-height * 0.75;
				.list_content{
					height:@queue-height * 0.75 - @manage-clipboard-btn-height;
					width: 100%;
					padding-top:10px;
					position:relative;
					margin-top: 5px;
					overflow-y:auto;
					.select_all{
						width:16px;
						height:16px;
						margin-left:10px;
					}

					.select_all+label{
						font-size:10pt;
					}
					.placeholder{
						width: 100%;
						background-color: @highlight-color;
						opacity: 0.4;
						height: @queue-list-item-height;
					}
					li{
						padding: 10px 5px;
						width:@queue-width - 20px;
						input[type=checkbox]{
							display:inline-block;
							width:20px;
							height:20px;
							vertical-align:middle;
						}

						label{
							font-size:16px;
							vertical-align:middle;
							cursor:pointer;
							height:@queue-list-item-height;
							width:@queue-width - 70px;
							.edit_content, .delete_content{
								visibility:hidden;
								margin-right:15px;
							}
							.queue_item_title{
								overflow:hidden;
							}
							input[type=text]{
								width:90%;
							}
							.tog_folder{
								padding-left:10px;
								padding-right:10px;
							}
						}
					}
					.subdirectory{
						display:none;
						margin-left:20px;
					}

					li label:hover{
						background-color: @highlight-color;
						.glyphicon{
							visibility:visible;
						}
					}
				}
			}
		}
	}
}<|MERGE_RESOLUTION|>--- conflicted
+++ resolved
@@ -13,12 +13,8 @@
 	right:0em;
 	top: 6.7em;
 	position:absolute;
-<<<<<<< HEAD
-	z-index:99999;
 	pointer-events:none;
-=======
 	z-index:999;
->>>>>>> 38fa94ce
 
 	*{
 		margin:0;
