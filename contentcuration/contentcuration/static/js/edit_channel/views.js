--- conflicted
+++ resolved
@@ -507,7 +507,6 @@
 							resolve(true);
 						});
 					}).catch(function(error){
-<<<<<<< HEAD
 				        var dialog = require("edit_channel/utils/dialog");
 				        dialog.dialog("Error Moving Content", error.responseText, {
 				            "OK":function(){}
@@ -521,18 +520,6 @@
 								self.render();
 							});
 				        });
-=======
-		        		alert(error.responseText);
-		        		$(".content-list").sortable( "cancel" );
-		        		$(".content-list").sortable( "enable" );
-		        		$(".content-list").sortable( "refresh" );
-
-		        		// Revert back to original positions
-		        		self.retrieve_nodes($.unique(reload_list), true).then(function(fetched){
-							self.reload_ancestors(fetched);
-							self.render();
-						});
->>>>>>> 08965f08
 		        	});
 				});
 			}
