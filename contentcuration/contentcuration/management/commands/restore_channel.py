--- conflicted
+++ resolved
@@ -1,12 +1,3 @@
-<<<<<<< HEAD
-import json
-import sqlite3
-import sys
-import os
-import datetime
-import requests
-import shutil
-=======
 import datetime
 import json
 import os
@@ -14,32 +5,22 @@
 import shutil
 import sqlite3
 import sys
->>>>>>> 4f7e9b90
 import tempfile
 
 from cStringIO import StringIO
 from django.conf import settings
-<<<<<<< HEAD
-=======
 from django.core.files import File as DJFile
 from django.core.files.storage import default_storage
 from django.core.files.uploadedfile import SimpleUploadedFile
->>>>>>> 4f7e9b90
 from django.core.management.base import BaseCommand
 from django.core.files.storage import default_storage
 from django.core.files.uploadedfile import SimpleUploadedFile
 from django.db import transaction
-<<<<<<< HEAD
-from django.core.files import File as DJFile
-from django.core.files.storage import default_storage
-from le_utils.constants import content_kinds, roles, exercises, format_presets
-=======
 from le_utils.constants import content_kinds
 from le_utils.constants import exercises
 from le_utils.constants import format_presets
 from le_utils.constants import roles
 import logging as logmodule
->>>>>>> 4f7e9b90
 from pressurecooker.encodings import write_base64_to_file
 
 from contentcuration import models
@@ -47,10 +28,6 @@
 from contentcuration.utils.files import create_file_from_contents
 from contentcuration.utils.garbage_collect import get_deleted_chefs_root
 
-<<<<<<< HEAD
-import logging as logmodule
-=======
->>>>>>> 4f7e9b90
 logmodule.basicConfig()
 logging = logmodule.getLogger(__name__)
 
