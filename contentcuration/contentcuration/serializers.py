--- conflicted
+++ resolved
@@ -330,30 +330,16 @@
 
     def retrieve_metadata(self, node):
         if node.kind_id == content_kinds.TOPIC:
-<<<<<<< HEAD
-            descendants = node.get_descendants(include_self=True)
-            size_q = File.objects.filter(Q(contentnode_id__in=descendants.values_list('id', flat=True)) | Q(assessment_item_id__in=descendants.values_list('assessment_items__id', flat=True)))\
-                    .values('checksum', 'file_size').distinct().aggregate(resource_size=Sum('file_size'))
-=======
             # TODO: Account for files duplicated in tree
             # size_q = File.objects.select_related('contentnode').select_related('assessment_item')\
             #         .filter(Q(contentnode_id__in=descendants.values_list('id', flat=True)) | Q(assessment_item_id__in=descendants.values_list('assessment_items__id', flat=True)))\
             #         .only('checksum', 'file_size').distinct().aggregate(resource_size=Sum('file_size'))
             descendants = node.get_descendants(include_self=True).annotate(change_count=Case(When(changed=True, then=Value(1)),default=Value(0),output_field=IntegerField()))
             aggregated = descendants.aggregate(resource_size=Sum('files__file_size'), is_changed=Sum('change_count'), assessment_size=Sum('assessment_items__files__file_size'))
->>>>>>> 7f70a29c
             return {
                 "total_count" : node.get_descendant_count(),
                 "resource_count" : descendants.exclude(kind=content_kinds.TOPIC).count(),
                 "max_sort_order" : node.children.aggregate(max_sort_order=Max('sort_order'))['max_sort_order'] or 1,
-<<<<<<< HEAD
-                "resource_size" : size_q['resource_size'] or 0,
-                "has_changed_descendant" : descendants.filter(changed=True).exists()
-            }
-        else:
-            size_q = File.objects.filter(Q(contentnode=node) | Q(assessment_item_id__in=node.assessment_items.values_list('id', flat=True)))\
-                    .values('checksum', 'file_size').distinct().aggregate(resource_size=Sum('file_size'))
-=======
                 "resource_size" : (aggregated.get('resource_size') or 0) + (aggregated.get('assessment_size') or 0),
                 "has_changed_descendant" : aggregated.get('is_changed') != 0
             }
@@ -364,12 +350,11 @@
             #         .only('checksum', 'file_size').distinct().aggregate(resource_size=Sum('file_size'))
             assessment_size = node.assessment_items.aggregate(resource_size=Sum('files__file_size'))['resource_size'] or 0
             resource_size = node.files.aggregate(resource_size=Sum('file_size')).get('resource_size') or 0
->>>>>>> 7f70a29c
             return {
                 "total_count" : 1,
                 "resource_count" : 1,
                 "max_sort_order" : node.sort_order,
-                "resource_size" : size_q['resource_size'] or 0,
+                "resource_size" : resource_size + assessment_size,
                 "has_changed_descendant" : node.changed
             }
 
