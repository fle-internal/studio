@import "global-variables.less";

@uploader-width: 850px;
@metadata-width: 850px;
@uploader-background-color:#D8D8D8;
@uploader-height: 600px;
@uploader-header-color:#848484;
@uploader-option-size: (@uploader-width - 100px) /2;
@uploader-list-height: 200px;
@uploader-preview-bg-color: #585858;
@uploader-grayed-out-color: #BDBDBD;

.modal{
	padding-top:20px;
	z-index: 99999;
}
.modal-body{ width:auto; }
.modal-header{
	border: none;
	padding-bottom: 5px;
}
.modal-title{ max-width:80%; }
.modal-buttons{
	width: 100%;
	margin-top: 20px;
	margin-bottom: 10px;
}

.modal-buttons{
	width: 100%;
	margin-top: 20px;
	margin-bottom: 10px;
}

.modal-dialog{
	width: @uploader-width;
	margin-top:5%;
<<<<<<< HEAD
}

.modal-dialog-default{
	background-color:@gray-200;
=======
>>>>>>> 4ef8e9a1
	.empty_default{
		margin-top:20%;
		text-align: center;
		color:@gray-400;
		font-size:14pt;
		font-weight:bold;
		font-style:italic;
	}
	.modal-content-default{
		@modal-list-item-height: 30px;
		min-height: 400px;
		overflow:auto;
		background-color:white;
		padding:0px;
		margin-bottom: 20px;
		display:inline-block;

		.modal-list-default{
			height:auto;
			margin:0px;
			padding:0px;
			list-style:none;
			border-left:2px solid @blue-500;
			width: -moz-max-content;
			width: -webkit-max-content;
			width: max-content;

			.modal-list-item-default{
				input[type=checkbox], input[type=radio]{
					display:inline-block;
					width:16px;
					height:16px;
					vertical-align:middle;
					margin: 0px 4px;
					cursor:pointer;
					margin-left:10px;
				}
				input[type=radio]:checked + label, input[type=checkbox]:checked + label{
					font-weight:bold;
					.selected_counter{
						visibility:visible !important;
					}
				}
				label{
					cursor:pointer;
					font-size:16px;
					vertical-align:middle;
					margin:0px;
					height:@modal-list-item-height;
					font-weight:normal;
					*{
						display:inline-block;
						vertical-align:middle;
					}
					.modal-item-title-default{
						margin-right:15px;
						font-size:13pt;
						overflow:hidden;
						-webkit-touch-callout: none;
						-webkit-user-select: none;
						-khtml-user-select: none;
						-moz-user-select: none;
						-ms-user-select: none;
						user-select: none;
					}
					.tog_folder.glyphicon{
						font-size:11pt;
						padding: 5px;
						display:inline-block;
					}
					.tog_folder{
						cursor:pointer;
					}
					.selected_counter{
						margin-left:10px;
						background-color: @blue-500;
						visibility:hidden;
					}
				}
				.subdirectory{
					display:none;
				}

				.modal-item-metadata-default{
					font-size: 10pt;
					color:gray;
				}
			}
			.disabled{
				color:@gray-700;
				opacity:1 !important;
				input[type=checkbox]{
					cursor:not-allowed !important;
				}
				.selected_counter{
					background-color:@gray-400 !important;
				}
			}
		}
	}

	.modal-bottom-content-default{
		min-height:25px;
		.modal-main-action-button{
			margin-right:20px;
		}
		.modal-status-text{
			padding-right:20px;
			font-size:12pt;
			margin-top:2px;
			font-style:italic;
			max-width:@uploader-width / 2.5;
			overflow:hidden;
		}
	}
}

.steps_row{
	margin-top: 5px;
	.steps_divider{ border-top: dotted 3px @blue-500; }
	.step_wrapper{
		color: @blue-500;
		cursor:pointer;
		.step_number {
			border-radius:30px;
			border:2px solid @blue-500;
			font-size:18pt;
			padding: 2px 7px;
			&.active_number{
				color:white;
				background-color: @blue-500;
			}
		}
		p{
			margin-top: 10px;
			font-size:11pt;
		}
		&:hover { font-weight:bold; }
		&.disabled:hover{ font-weight:normal; }
	}
}

.dz-remove {
	position: relative;
	bottom: 18px;
	margin-left: 25px;
}

div#dropzone { min-height: 150px; }
.dz_click{ cursor:pointer; }

.default_preview{
	background-color: @uploader-preview-bg-color;
	min-height:300px;
	.default_preview_text{
		margin-top:30%;
		color:white;
	}
}

.image_preview{
	margin-top:20px;
	max-width:100%;
	max-height:90%;
}

.document_preview{
	width:100% !important;
	height:100%;
	min-height:300px;
}

.audio_preview{
	width:100%;
	margin-top:20%;
}

.html_preview{
	width:100% !important;
	height:100%;
	min-height:350px;
}

.video_preview{
	margin-top:20px;
	max-width:100%;
	max-height:90%;
}
video::-webkit-media-controls-fullscreen-button { display: none; }

#preview_modal_content{
	.modal-title{ margin:0; }
	.document_preview, .html_preview{ min-height:600px; }
}

#preview_tabs_dropdown{
	margin-top:-2px;
	margin-left:15px;
	width:90%;
}
.preview_btn_tab{
	font-size:10pt;
	width:100%;
	padding:10px;
}
.preview_btn_tab:hover{ background-color: @gray-200; }

.view_fullscreen{ width:100%; }

.preview_format_switch{
	font-size:11pt;
	width:100%;
	max-height:35px;
}
#preview_window{ min-height: 300px; }

.preview_on{
	height:100vh !important;
	width:100vw !important;
	padding:20px !important;
	background-color:white !important;
	.document_preview{
		width:100% !important;
		height:90vh !important;
		margin-top:10px !important;
	}
	.image_preview{
		max-width:100% !important;
		max-height:90vh !important;
	}
	.audio_preview{
		width:100% !important;
		margin-top:40% !important;
	}

	.video_preview{
		margin-top:20px !important;
		width:100% !important;
		max-height:90vh !important;
	}
	.html_preview{
		margin-top:20px !important;
		width:100% !important;
		height:100% !important;
		min-height:90vh !important;
	}
}

.progress_area{
	margin-top: 10px;
	width:100%;
	display:block;
	.file_upload_progress{ height:10px; }
	.progress-bar-success { background: @blue-200; }
	.upload_option{ color: @blue-200; }
	.upload_cancel{ cursor:pointer; }
}

@default-image-width: 120px;
.image_dropzone{
	width:@default-image-width;
	.dz-placeholder{
		width:@default-image-width;
		height:@default-image-width;
		object-fit: cover;
		cursor:pointer;
		border:4px dashed @gray-400;
		font-style:italic;
		opacity:0.8;
	}
	.finished_area{
		position:relative;
		margin-top:-25px;
		background-color: rgba(0,0,0,0.7);
		padding:3px;
		visibility:hidden;
		.image_option{
			color:@gray-400;
			cursor:pointer;
			font-size:13pt;
			margin: 2%;
			padding: 3%;
			&:hover{ color:white; }
		}
	}
	.dz-overlay{
		position:absolute;
		z-index:100;
		width:@default-image-width;
	}
	&:hover .finished_area{visibility:visible;}
}<|MERGE_RESOLUTION|>--- conflicted
+++ resolved
@@ -35,13 +35,10 @@
 .modal-dialog{
 	width: @uploader-width;
 	margin-top:5%;
-<<<<<<< HEAD
 }
 
 .modal-dialog-default{
 	background-color:@gray-200;
-=======
->>>>>>> 4ef8e9a1
 	.empty_default{
 		margin-top:20%;
 		text-align: center;
