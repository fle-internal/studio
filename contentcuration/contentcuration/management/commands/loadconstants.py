--- conflicted
+++ resolved
@@ -418,12 +418,8 @@
             "multi_language" : False,
             "supplementary" : False,
             "thumbnail" : False,
+            "subtitle": False,
             "display": False,
-            "subtitle": False,
-<<<<<<< HEAD
-=======
-            "display": False,
->>>>>>> a95acdc7
             "order" : 1,
             "kind_id" : content_kinds.EXERCISE,
             "allowed_formats" : [file_formats.PERSEUS],
