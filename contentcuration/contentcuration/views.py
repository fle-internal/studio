--- conflicted
+++ resolved
@@ -259,10 +259,6 @@
             raise ObjectDoesNotExist("Missing attribute from data: {}".format(data))
 
         call_command("exportchannel", channel_id, user_id=request.user.pk)
-<<<<<<< HEAD
-
-=======
->>>>>>> a7410f33
         return HttpResponse(json.dumps({
             "success": True,
             "channel": channel_id
