--- conflicted
+++ resolved
@@ -88,11 +88,7 @@
         response = self.post(self.authenticate_user_internal_url, None)
         assert response.status_code == 200
         data = json.loads(response.content)
-<<<<<<< HEAD
-        assert data["success"]
-=======
         assert data["success"] is True
->>>>>>> 4510f208
         assert data["username"] == user().email
 
     def test_check_version_bad_request(self):
