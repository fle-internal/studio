--- conflicted
+++ resolved
@@ -197,38 +197,6 @@
 
     if request.method != 'POST':
         return HttpResponseBadRequest("Only POST requests are allowed on this endpoint.")
-<<<<<<< HEAD
-    else:
-        data = json.loads(request.body)
-
-        try:
-            nodes = data["nodes"]
-            sort_order = data.get("sort_order") or 1
-            channel_id = data["channel_id"]
-            new_nodes = []
-            target_parent = ContentNode.objects.get(pk=data["target_parent"])
-            channel = target_parent.get_channel()
-            request.user.can_edit(channel and channel.pk)
-
-            nodes_being_copied = []
-            for node_data in nodes:
-                nodes_being_copied.append(ContentNode.objects.get(pk=node_data['id']))
-            record_node_duplication_stats(nodes_being_copied, ContentNode.objects.get(pk=target_parent.pk),
-                                          Channel.objects.get(pk=channel_id))
-
-            with transaction.atomic():
-                with ContentNode.objects.disable_mptt_updates():
-                    for node_data in nodes:
-                        new_node = duplicate_node_bulk(node_data['id'], sort_order=sort_order, parent=target_parent, channel_id=channel_id, user=request.user)
-                        new_nodes.append(new_node.pk)
-                        sort_order += 1
-
-        except KeyError:
-            raise ObjectDoesNotExist("Missing attribute from data: {}".format(data))
-
-        serialized = ContentNodeSerializer(ContentNode.objects.filter(pk__in=new_nodes), many=True).data
-        return HttpResponse(JSONRenderer().render(serialized))
-=======
 
     data = json.loads(request.body)
 
@@ -250,7 +218,7 @@
         with transaction.atomic():
             with ContentNode.objects.disable_mptt_updates():
                 for node_data in nodes:
-                    new_node = _duplicate_node_bulk(node_data['id'], sort_order=sort_order, parent=target_parent, channel_id=channel_id, user=request.user)
+                    new_node = duplicate_node_bulk(node_data['id'], sort_order=sort_order, parent=target_parent, channel_id=channel_id, user=request.user)
                     new_nodes.append(new_node.pk)
                     sort_order += 1
 
@@ -259,7 +227,6 @@
 
     serialized = ContentNodeSerializer(ContentNode.objects.filter(pk__in=new_nodes), many=True).data
     return HttpResponse(JSONRenderer().render(serialized))
->>>>>>> 340520e7
 
 @authentication_classes((TokenAuthentication, SessionAuthentication))
 @permission_classes((IsAuthenticated,))
@@ -282,25 +249,14 @@
         record_node_duplication_stats([node], ContentNode.objects.get(pk=target_parent.pk),
                                       Channel.objects.get(pk=channel_id))
 
-<<<<<<< HEAD
-            new_node = None
-            with transaction.atomic():
-                with ContentNode.objects.disable_mptt_updates():
-                    sort_order = (node.sort_order + node.get_next_sibling().sort_order) / 2 if node.get_next_sibling() else node.sort_order + 1
-                    new_node = duplicate_node_bulk(node, sort_order=sort_order, parent=target_parent, channel_id=channel_id, user=request.user)
-                    if not new_node.title.endswith(_(" (Copy)")):
-                        new_node.title = new_node.title + _(" (Copy)")
-                        new_node.save()
-=======
         new_node = None
         with transaction.atomic():
             with ContentNode.objects.disable_mptt_updates():
                 sort_order = (node.sort_order + node.get_next_sibling().sort_order) / 2 if node.get_next_sibling() else node.sort_order + 1
-                new_node = _duplicate_node_bulk(node, sort_order=sort_order, parent=target_parent, channel_id=channel_id, user=request.user)
+                new_node = duplicate_node_bulk(node, sort_order=sort_order, parent=target_parent, channel_id=channel_id, user=request.user)
                 if not new_node.title.endswith(_(" (Copy)")):
                     new_node.title = new_node.title + _(" (Copy)")
                     new_node.save()
->>>>>>> 340520e7
 
         return HttpResponse(JSONRenderer().render(ContentNodeSerializer(ContentNode.objects.filter(pk=new_node.pk), many=True).data))
 
