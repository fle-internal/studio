<template>

  <VDialog
    :value="true"
    fullscreen
    hide-overlay
    transition="dialog-bottom-transition"
    lazy
    scrollable
  >
    <VLayout>
      <VFlex>
        <VCard :style="{'height': '100%'}">
          <VToolbar
            dark
            color="primary"
          >
            <VToolbarTitle>{{ toolbarTitle }}</VToolbarTitle>
            <VSpacer />
            <VToolbarItems>
              <VBtn
                dark
                flat
                @click="onCancelClick"
              >
                {{ $tr('cancelBtnLabel') }}
              </VBtn>
            </VToolbarItems>
          </VToolbar>

          <p class="mt-4 ml-2">
            {{ $tr('resourcesDisplayedText') }}
            <span class="font-weight-bold notranslate">&apos;{{ targetNodeTitle }}&apos;</span>
          </p>

          <NodeTreeNavigation
            v-if="selectedNodeId"
            v-model="selectedNodeId"
            :channelId="currentChannelId"
          >
            <VListTile
              slot="child"
              :key="childNode.id"
              slot-scope="{ childNode }"
              :class="listItemClasses(childNode)"
              @click="onListItemClick(childNode)"
            >
              <VListTileAction>
                <ContentNodeIcon
                  v-if="childNode.kind"
                  :kind="childNode.kind"
                  :size="20"
                />
              </VListTileAction>

              <VListTileContent>
                <VListTileTitle>
                  <VTooltip
                    right
                    :disabled="!isListItemDisabled(childNode)"
                  >
                    <template v-slot:activator="{ on }">
                      <span
                        class="notranslate"
                        v-on="on"
                      >
                        {{ childNode.title }}
                      </span>
                    </template>
                    <span>{{ listItemTooltip(childNode) }}</span>
                  </VTooltip>
                </VListTileTitle>
              </VListTileContent>

              <template v-if="displayActionsButtons(childNode)">
                <VListTileAction>
                  <VBtn
                    flat
                    class="font-weight-bold"
                    @click.stop.prevent="onPreviewStepClick(childNode.id)"
                  >
                    {{ $tr('previewStepBtnLabel') }}
                  </VBtn>
                </VListTileAction>

                <VListTileAction v-if="!isNodePreviewOpen">
                  <VBtn
                    flat
                    color="primary"
                    class="font-weight-bold"
                    @click.stop.prevent="onAddStepClick(childNode.id)"
                  >
                    {{ $tr('addStepBtnLabel') }}
                  </VBtn>
                </VListTileAction>
              </template>
            </VListTile>
          </NodeTreeNavigation>
        </VCard>
      </VFlex>
      <ResourceDrawer
        :nodeId="previewNodeId"
        :channelId="currentChannelId"
        @close="previewNodeId = null"
      >
        <template v-if="displayActionsButtons" #actions>
          <VBtn
            flat
            color="primary"
            class="font-weight-bold"
            @click.stop.prevent="onAddStepClick(previewNodeId)"
          >
            {{ $tr('addStepBtnLabel') }}
          </VBtn>
        </template>
      </ResourceDrawer>
    </VLayout>
  </VDialog>

</template>

<script>

  import { mapState, mapGetters, mapActions } from 'vuex';

  import { RouterNames } from '../constants';
  import NodeTreeNavigation from './NodeTreeNavigation';
<<<<<<< HEAD
  import ResourceDrawer from './ResourceDrawer';
  import { ContentNodeKind } from 'shared/constants';
=======
>>>>>>> e349bb6c
  import { TabNames } from 'edit_channel/uploader/constants';

  import ContentNodeIcon from 'shared/views/ContentNodeIcon';

  export default {
    name: 'AddRelatedResourcesModal',
    components: {
      ContentNodeIcon,
      NodeTreeNavigation,
      ResourceDrawer,
    },
    props: {
      targetNodeId: {
        type: String,
        required: true,
      },
      toolbarTitle: {
        type: String,
        required: true,
      },
      selectedAsPreviousStepTooltip: {
        type: String,
        required: true,
      },
      selectedAsNextStepTooltip: {
        type: String,
        required: true,
      },
    },
    data() {
      return {
        selectedNodeId: null,
        previewNodeId: null,
      };
    },
    computed: {
      ...mapState('currentChannel', ['currentChannelId']),
      ...mapGetters('contentNode', [
        'getContentNode',
        'getContentNodeParents',
        'isPreviousStep',
        'isNextStep',
      ]),
      targetNode() {
        return this.getContentNode(this.targetNodeId);
      },
      targetNodeTitle() {
        return this.targetNode && this.targetNode.title ? this.targetNode.title : '';
      },
      isNodePreviewOpen() {
        return this.previewNodeId !== null;
      },
    },
    async created() {
      await this.loadAncestors({
        id: this.targetNodeId,
        channel_id: this.currentChannelId,
      });

      this.selectedNodeId = this.getContentNodeParents(this.targetNodeId)[0].id;
    },
    methods: {
      ...mapActions('contentNode', ['loadAncestors']),
      isTopic(node) {
        return node.kind === 'topic';
      },
      isTargetResource(node) {
        return node.id === this.targetNodeId;
      },
      isListItemDisabled(node) {
        return (
          this.isTargetResource(node) ||
          this.isPreviousStep({ rootNodeId: this.targetNodeId, nodeId: node.id }) ||
          this.isNextStep({ rootNodeId: this.targetNodeId, nodeId: node.id })
        );
      },
      displayActionsButtons(node) {
        return !this.isTopic(node) && !this.isListItemDisabled(node);
      },
      listItemClasses(node) {
        const classes = ['list-item'];

        if (this.isListItemDisabled(node)) {
          classes.push('list-item-disabled');
        }

        return classes;
      },
      listItemTooltip(node) {
        if (this.isTargetResource(node)) {
          return this.$tr('selectedAsCurrentResource');
        }
        if (this.isPreviousStep({ rootNodeId: this.targetNodeId, nodeId: node.id })) {
          return this.selectedAsPreviousStepTooltip;
        }
        if (this.isNextStep({ rootNodeId: this.targetNodeId, nodeId: node.id })) {
          return this.selectedAsNextStepTooltip;
        }

        return '';
      },
      onCancelClick() {
        this.$router.push({
          name: RouterNames.CONTENTNODE_DETAILS,
          params: {
            detailNodeIds: this.targetNodeId,
            tab: TabNames.RELATED,
          },
        });
      },
      onListItemClick(node) {
        if (!this.isTopic(node) || this.isTargetResource(node) || this.isListItemDisabled(node)) {
          return;
        }

        this.selectedNodeId = node.id;
      },
      onAddStepClick(nodeId) {
        this.previewNodeId = null;
        this.$emit('addStep', nodeId);
      },
      onPreviewStepClick(nodeId) {
        this.previewNodeId = nodeId;
      },
    },
    $trs: {
      cancelBtnLabel: 'Cancel',
      resourcesDisplayedText: 'Only showing available resources for',
      addStepBtnLabel: 'Add',
      previewStepBtnLabel: 'Preview',
      selectedAsCurrentResource: 'This is the current resource',
    },
  };

</script>

<style lang="less" scoped>

  .list-item-disabled {
    opacity: 0.5;
    /deep/ .v-list__tile--link:hover {
      color: inherit;
      background-color: transparent;
    }
  }

</style><|MERGE_RESOLUTION|>--- conflicted
+++ resolved
@@ -124,15 +124,11 @@
   import { mapState, mapGetters, mapActions } from 'vuex';
 
   import { RouterNames } from '../constants';
+
   import NodeTreeNavigation from './NodeTreeNavigation';
-<<<<<<< HEAD
   import ResourceDrawer from './ResourceDrawer';
-  import { ContentNodeKind } from 'shared/constants';
-=======
->>>>>>> e349bb6c
+  import ContentNodeIcon from 'shared/views/ContentNodeIcon';
   import { TabNames } from 'edit_channel/uploader/constants';
-
-  import ContentNodeIcon from 'shared/views/ContentNodeIcon';
 
   export default {
     name: 'AddRelatedResourcesModal',
