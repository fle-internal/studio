--- conflicted
+++ resolved
@@ -261,57 +261,10 @@
 			thumbnail : this.thumbnail
 		});
 	},
-<<<<<<< HEAD
-	set_editing: function(edit_mode_on){
-		this.containing_list_view.set_editing(edit_mode_on);
-	},
-
-/* THUMBNAIL FUNCTIONS */
-	create_dropzone:function(){
-		this.dropzone = new Dropzone(this.$("#dropzone").get(0), {
-			maxFiles: 1,
-			clickable: ["#dz-placeholder", "#swap-thumbnail"],
-			acceptedFiles: "image/jpeg,image/png",
-			url: window.Urls.thumbnail_upload(),
-			previewTemplate:this.dropzone_template(),
-			previewsContainer: "#dropzone",
-			headers: {"X-CSRFToken": get_cookie("csrftoken")}
-		});
-
-    	this.dropzone.on("success", this.thumbnail_uploaded);
-    	this.dropzone.on("addedfile", this.thumbnail_added);
-    	this.dropzone.on("removedfile", this.thumbnail_removed);
-    	this.dropzone.on("queuecomplete", this.thumbnail_completed);
-    	this.dropzone.on("error", this.thumbnail_failed);
-	},
-	thumbnail_uploaded:function(thumbnail){
-		this.thumbnail_error = null;
-		result = JSON.parse(thumbnail.xhr.response)
-		this.thumbnail = result.filename;
-		this.thumbnail_url = result.file_url;
-	},
-	thumbnail_completed:function(){
-		if(this.thumbnail_error){
-			var self = this;
-	        var dialog = require("edit_channel/utils/dialog");
-	        dialog.dialog("Error uploading thumbnail", this.thumbnail_error, {
-	            "OK":function(){}
-	        }, function(){
-	            self.render();
-				self.enable_submit();
-	        });
-		}else{
-			this.set_channel();
-			this.render();
-			this.enable_submit();
-		}
-
-=======
 	reset_thumbnail:function(){
 		this.set_channel();
 		this.render();
 		this.enable_submit();
->>>>>>> 6a8909e7
 	},
 	remove_thumbnail:function(){
 		this.thumbnail = null;
