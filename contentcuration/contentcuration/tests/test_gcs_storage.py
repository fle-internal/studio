--- conflicted
+++ resolved
@@ -1,23 +1,18 @@
 #!/usr/bin/env python
 from cStringIO import StringIO
 
-from google.cloud.storage import Client
-from google.cloud.storage.blob import Blob
-
 import pytest
-from contentcuration.utils.gcs_storage import GoogleCloudStorage as gcs
 from django.core.files import File
 from django.test import TestCase
-<<<<<<< HEAD
 from google.cloud.exceptions import NotFound
 from google.cloud.storage import Bucket
 from google.cloud.storage import Client
 from google.cloud.storage.blob import Blob
-=======
->>>>>>> 7107e9cb
 from mixer.main import mixer
 from mock import create_autospec
 from mock import MagicMock
+
+from contentcuration.utils.gcs_storage import GoogleCloudStorage as gcs
 
 
 class MimeTypesTestCase(TestCase):
@@ -109,7 +104,6 @@
         assert "private" in self.blob_obj.cache_control
 
 
-
 class GoogleCloudStorageOpenTestCase(TestCase):
     """
     Tests for GoogleCloudStorage.open().
