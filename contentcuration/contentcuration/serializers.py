--- conflicted
+++ resolved
@@ -1,15 +1,10 @@
 from collections import OrderedDict
 from django.core.cache import cache
 from django.core.exceptions import ValidationError as DjangoValidationError
-<<<<<<< HEAD
+from django.conf import settings
+from django.core.files import File as DjFile
 from django.db import transaction
 from django.db.models import Q, Case, When, Value, IntegerField, Count, Max, CharField
-from django.conf import settings
-=======
->>>>>>> e72282f4
-from django.core.files import File as DjFile
-from django.db import transaction
-from django.db.models import Q, Max
 from rest_framework import serializers
 from rest_framework.exceptions import ValidationError
 from rest_framework.fields import set_value, SkipField
@@ -179,11 +174,7 @@
     def update(self, instance, validated_data):
         update_nodes = {}
         tag_mapping = {}
-<<<<<<< HEAD
         prerequisite_mapping = {}
-        file_mapping = {}
-=======
->>>>>>> e72282f4
         ret = []
         unformatted_input_tags = []
 
@@ -222,44 +213,6 @@
             ThroughModel.objects.bulk_create(bulk_adding_list)
 
         # Perform updates.
-<<<<<<< HEAD
-        with transaction.atomic():
-            with ContentNode.objects.delay_mptt_updates():
-                for node_id, data in update_nodes.items():
-                    node, is_new = ContentNode.objects.get_or_create(pk=node_id)
-
-                    taglist = []
-                    for tag_data in tag_mapping.get(node_id, None):
-                        # when deleting nodes, tag_data is a dict, but when adding nodes, it's a unicode string
-                        if isinstance(tag_data, unicode):
-                            tag_data = json.loads(tag_data)
-
-                        # this requires optimization
-                        for tag_itm in all_tags:
-                            if tag_itm.tag_name==tag_data['tag_name'] and tag_itm.channel_id==tag_data['channel']:
-                                taglist.append(tag_itm)
-
-                    # Detect if model has been moved to a different tree
-                    if node.pk is not None:
-                        original = ContentNode.objects.get(pk=node.pk)
-                        if original.parent_id and original.parent_id != node.parent_id:
-                            original_parent = ContentNode.objects.get(pk=original.parent_id)
-                            original_parent.changed = True
-                            original_parent.save()
-
-                    # potential optimization opportunity
-                    for attr, value in data.items():
-                        setattr(node, attr, value)
-                    node.tags = taglist
-
-                    PrerequisiteContentRelationship.objects.filter(target_node_id=node_id).delete()
-                    for prereq_node in prerequisite_mapping.get(node_id) or []:
-                        PrerequisiteContentRelationship.objects.get_or_create(target_node_id=node_id, prerequisite_id=prereq_node.id)
-
-                    node.save()
-                    ret.append(node)
-
-=======
         if update_nodes:
             record_node_addition_stats(update_nodes, ContentNode.objects.get(id=update_nodes.itervalues().next()['id']),
                                        self.context['request'].user.id)
@@ -292,9 +245,12 @@
                         for attr, value in data.items():
                             setattr(node, attr, value)
                         node.tags = taglist
+
+                        PrerequisiteContentRelationship.objects.filter(target_node_id=node_id).delete()
+                        for prereq_node in prerequisite_mapping.get(node_id) or []:
+                            PrerequisiteContentRelationship.objects.get_or_create(target_node_id=node_id, prerequisite_id=prereq_node.id)
                         node.save()
                         ret.append(node)
->>>>>>> e72282f4
         return ret
 
 
@@ -562,16 +518,11 @@
     class Meta:
         list_serializer_class = CustomListSerializer
         model = ContentNode
-<<<<<<< HEAD
-        fields = ('title', 'changed', 'id', 'description', 'sort_order','author', 'copyright_holder', 'license', 'license_description','assessment_items', 'files',
-                 'kind', 'parent', 'children', 'published', 'associated_presets', 'valid', 'metadata', 'ancestors', 'tags', 'extra_fields', 'prerequisite', 'is_prerequisite_of')
-=======
         fields = ('title', 'changed', 'id', 'description', 'sort_order', 'author', 'copyright_holder', 'license',
                   'license_description', 'assessment_items', 'files',
                   'kind', 'parent', 'children', 'published', 'associated_presets', 'valid', 'metadata', 'ancestors',
-                  'tags', 'extra_fields')
-
->>>>>>> e72282f4
+                  'tags', 'extra_fields', 'prerequisite', 'is_prerequisite_of')
+
 
 class ContentNodeEditSerializer(ContentNodeSerializer):
     original_channel = serializers.SerializerMethodField('retrieve_original_channel')
@@ -587,35 +538,22 @@
     class Meta:
         list_serializer_class = CustomListSerializer
         model = ContentNode
-<<<<<<< HEAD
-        fields = ('title', 'changed', 'id', 'description', 'sort_order','author', 'copyright_holder', 'license', 'license_description','assessment_items', 'files',
-                 'kind', 'parent', 'children', 'published', 'associated_presets', 'valid', 'metadata', 'ancestors', 'tags', 'extra_fields', 'original_channel', 'prerequisite', 'is_prerequisite_of')
-=======
         fields = ('title', 'changed', 'id', 'description', 'sort_order', 'author', 'copyright_holder', 'license',
                   'license_description', 'assessment_items', 'files',
                   'kind', 'parent', 'children', 'published', 'associated_presets', 'valid', 'metadata', 'ancestors',
-                  'tags', 'extra_fields', 'original_channel')
-
->>>>>>> e72282f4
+                  'tags', 'extra_fields', 'original_channel', 'prerequisite', 'is_prerequisite_of')
 
 class ContentNodeCompleteSerializer(ContentNodeEditSerializer):
     class Meta:
         list_serializer_class = CustomListSerializer
         model = ContentNode
-<<<<<<< HEAD
-        fields = ('title', 'changed', 'id', 'description', 'sort_order','author', 'node_id', 'copyright_holder', 'license', 'license_description', 'kind', 'prerequisite',
-                 'original_channel','original_source_node_id', 'source_node_id', 'content_id', 'original_channel_id', 'source_channel_id', 'source_id', 'source_domain',
-                 'children', 'parent', 'tags', 'created', 'modified', 'published', 'extra_fields', 'assessment_items', 'files', 'valid', 'metadata', 'is_prerequisite_of')
-=======
         fields = (
             'title', 'changed', 'id', 'description', 'sort_order', 'author', 'node_id', 'copyright_holder', 'license',
-            'license_description', 'kind',
+            'license_description', 'kind', 'prerequisite', 'is_prerequisite_of',
             'original_channel', 'original_source_node_id', 'source_node_id', 'content_id', 'original_channel_id',
             'source_channel_id', 'source_id', 'source_domain',
             'children', 'parent', 'tags', 'created', 'modified', 'published', 'extra_fields', 'assessment_items',
-            'files',
-            'valid', 'metadata')
->>>>>>> e72282f4
+            'files', 'valid', 'metadata')
 
 
 class ChannelSerializer(serializers.ModelSerializer):
