@import "global-variables.less";

html, body, .login, .login-branding, .login-content{
	// standardizing height across the app
	height: 100%
}

.content-padding-top(){
	padding-top: 20%;
}

@iphone-screen-width: 480px;

// /* LOGIN STYLING */
.login{
	// fighting container-fluid
	padding: 0;

	&-branding{
		background: black;
		.content-padding-top();

<<<<<<< HEAD
			#form-wrapper{
				text-align:right;
				margin-right:20%;
=======
		&-kolibri{
>>>>>>> c9df69a3

			&-logo{
					display: inline-block;
					width: @iphone-screen-width;
			}

			&-title {
					display: inline-block;
			}
		}

		&-footer{
			position: absolute;
			bottom: 0;
			left: 0;

			&-le-logo{
				//TODO make this a variable
				height: 40px;
				width: auto;
			}

			&-le-title{
				text-align: left;
			}
		}
	}
<<<<<<< HEAD
}

.message-page{
	@reset-btn-color:  #067C7B;
	@invitation_register-width: 450px;
=======
>>>>>>> c9df69a3

	&-content{
		.content-padding-top();
		background-color: red;

		&-form{
			width: @iphone-screen-width;
			max-width: 100%;
			overflow-y: auto;
		}

	}
}
//
// .message-page{
// 	@reset-btn-color:  #067C7B;
// 	@invitation_register-width: 382px;
//
// 	padding-top:15vw;
// 	padding-left:13vw;
// 	.message-img-wrapper{
// 		vertical-align:middle;
// 		display:inline-block;
// 		.message-logo{
// 			width:160px;
// 			height:130px;
// 			margin-right:20px;
// 			margin-top:25px;
// 		}
// 	}
// 	input{
// 		padding:20px;
// 	}
//
// 	.message-wrapper{
// 		vertical-align:middle;
// 		display:inline-block;
// 		width:65vw;
// 		p{
// 			font-size:12pt;
// 		}
//
// 		.message-btn{
// 			padding:2px 10px;
// 			background-color:@reset-btn-color;
// 			color:white;
// 			font-size:12pt;
// 		}
// 		ul{
// 			list-style:none;
// 		}
//
// 		li{
// 			color:@red-error-color;
// 			font-weight:bold;
// 		}
// 	}
// 	#email_area{
// 		margin-left:40px;
// 		width: @invitation_register-width;
// 		padding-top:10px;
// 		#invited_email{
// 			margin:2px;
// 			margin-bottom:20px;
// 		}
// 		#invited_email_hint{
// 			margin:2px;
// 		}
// 	}
//
// 	#invitation_error_list{
// 		width:@invitation_register-width;
// 		text-align:center;
// 		margin-left:40px;
// 	}
//
// 	#invitation_register_form{
// 		margin-left:40px;
// 		margin-top:10px;
// 		width:@invitation_register-width;
// 		text-align:right;
//
// 		.required_asterisk{
// 			color:@red-error-color;
// 			font-weight:bold;
// 		}
// 		#invitation_register_button{
// 			margin-top:10px;
// 			width:100%;
// 			text-align:center;
// 			padding:5px;
// 			margin-bottom:20px;
// 		}
// 		#invitation-action-text{
// 			color:@reset-btn-color;
// 			margin-right:40%;
// 			font-size:12pt;
// 		}
// 	}
// 	.invitation-action-text{
// 		padding:0;
// 		color:@reset-btn-color;
// 	}
// 	#invitation_accept_form{
// 		margin-top:20px;
// 		.required_asterisk{
// 			color:@red-error-color;
// 			font-weight:bold;
// 		}
// 		#invitation_accept_button{
// 			padding:5px 10px;
// 			font-size:12pt;
// 		}
// 		#invitation_accept_button:hover{
// 			font-weight:bold;
// 		}
// 		#invitation-action-text{
// 			color:@reset-btn-color;
// 			font-size:12pt;
// 		}
// 		#accept-error{
// 			display:inline;
// 			font-weight:bold;
// 			color:@red-error-color;
// 			margin-left:10px;
// 		}
//
// 	}
// }<|MERGE_RESOLUTION|>--- conflicted
+++ resolved
@@ -6,10 +6,13 @@
 }
 
 .content-padding-top(){
-	padding-top: 20%;
-}
-
-@iphone-screen-width: 480px;
+	padding-top: 20vh;
+}
+
+@login-background: #80749D;
+@login-btn-color:  #68BDA2;
+@login-btn-hover-color: #76D8B9;
+@login-error-bg-color:#F7DCDC;
 
 // /* LOGIN STYLING */
 .login{
@@ -17,177 +20,291 @@
 	padding: 0;
 
 	&-branding{
-		background: black;
-		.content-padding-top();
-
-<<<<<<< HEAD
-			#form-wrapper{
-				text-align:right;
-				margin-right:20%;
-=======
+		background: @body-background;
+		.content-padding-top;
+
 		&-kolibri{
->>>>>>> c9df69a3
-
 			&-logo{
-					display: inline-block;
-					width: @iphone-screen-width;
+				max-width: 300px;
+				width: 60vw;
+				margin: 0 auto;
 			}
 
 			&-title {
-					display: inline-block;
-			}
-		}
-
-		&-footer{
-			position: absolute;
-			bottom: 0;
-			left: 0;
-
-			&-le-logo{
-				//TODO make this a variable
-				height: 40px;
-				width: auto;
-			}
-
-			&-le-title{
+				font-weight: bold;
+				font-size: 38pt;
+			}
+			&-subtitle {
+				color: gray;
+			    font-size: 20pt;
+			}
+		}
+
+		&-le-link{
+			width: 150px;
+			height: auto;
+			margin: 0 auto;
+			margin-top: 15vh;
+		}
+	}
+
+	.login-content{
+		.content-padding-top;
+		background-color: @login-background;
+		color: white;
+		height: max-content;
+		min-height: 100vh;
+   		padding-bottom: 50px;
+
+		ul {
+			list-style: none;
+			li {
+				text-align: center;
+			    background-color: @login-error-bg-color;
+			    padding: 10px;
+			    color: @red-error-color;
+			    font-size: 10pt;
+			    width: 100%;
+			    margin: 0 auto;
+			    margin-bottom: 1px;
+			}
+		}
+
+		.header {
+			font-weight: bold;
+			margin-bottom: 30px;
+			font-size: 20pt;
+		}
+
+		&-form{
+			max-width: 500px;
+    		width: 100%;
+			color: white;
+			margin: 0 auto;
+		}
+		.form-group {
+			margin-bottom: 20px;
+			.login-label {
 				text-align: left;
 			}
-		}
-	}
-<<<<<<< HEAD
-}
+			input[type="text"], input[type="password"] {
+				color: black;
+				padding: 2px 5px;
+				width: 100%;
+			}
+			.login-action-text {
+			    float: right;
+			    margin-right: -15px;
+			    margin-top: 10px;
+			}
+
+			&#label_id_email {
+				margin-top: 45px;
+			}
+		}
+
+		.login-action-text {
+			color: white;
+			font-size: 12pt;
+		}
+
+		.btn-login{
+			width:100%;
+			background-color:@login-btn-color;
+			margin-bottom:40px;
+			margin-top: 30px;
+			font-size:14pt;
+			padding: 3px 20px;
+			color: white;
+			&:hover {
+				background-color: @login-btn-hover-color;
+			}
+		}
+	}
+}
+
+@media only screen and (max-device-width: 480px){
+	.login {
+		background: @login-background;
+		&-branding{
+			background: transparent;
+			padding-top: 30px;
+			width: 100vw !important;
+    		height: fit-content;
+
+			&-kolibri{
+				&-logo{
+					max-width: 130px;
+				}
+				&-title {
+					color: white;
+				}
+				&-subtitle {
+					color: white;
+				}
+			}
+		}
+
+		.login-content{
+			padding-top: 50px;
+			width: 100vw !important;
+		}
+	}
+}
+
+@media only screen and (max-device-width: 768px) {
+	.login {
+		&-branding{
+			width: 40vw;
+			&-kolibri{
+				&-logo{
+					max-width: 150px;
+				}
+				&-title {
+					font-size: 22pt;
+				}
+				&-subtitle {
+				    font-size: 14pt;
+				}
+			}
+
+			&-le-link{
+				display: none;
+			}
+		}
+
+		.login-content{
+			width: 60vw;
+			.form-group .login-label {
+				font-size: 10pt;
+			}
+			.header {
+				font-size: 14pt;
+			}
+			.login-action-text {
+				font-size: 10pt;
+			}
+
+			.btn-login{
+				font-size: 12pt;
+			}
+		}
+	}
+}
+
 
 .message-page{
 	@reset-btn-color:  #067C7B;
 	@invitation_register-width: 450px;
-=======
->>>>>>> c9df69a3
-
-	&-content{
-		.content-padding-top();
-		background-color: red;
-
-		&-form{
-			width: @iphone-screen-width;
-			max-width: 100%;
-			overflow-y: auto;
-		}
-
-	}
-}
-//
-// .message-page{
-// 	@reset-btn-color:  #067C7B;
-// 	@invitation_register-width: 382px;
-//
-// 	padding-top:15vw;
-// 	padding-left:13vw;
-// 	.message-img-wrapper{
-// 		vertical-align:middle;
-// 		display:inline-block;
-// 		.message-logo{
-// 			width:160px;
-// 			height:130px;
-// 			margin-right:20px;
-// 			margin-top:25px;
-// 		}
-// 	}
-// 	input{
-// 		padding:20px;
-// 	}
-//
-// 	.message-wrapper{
-// 		vertical-align:middle;
-// 		display:inline-block;
-// 		width:65vw;
-// 		p{
-// 			font-size:12pt;
-// 		}
-//
-// 		.message-btn{
-// 			padding:2px 10px;
-// 			background-color:@reset-btn-color;
-// 			color:white;
-// 			font-size:12pt;
-// 		}
-// 		ul{
-// 			list-style:none;
-// 		}
-//
-// 		li{
-// 			color:@red-error-color;
-// 			font-weight:bold;
-// 		}
-// 	}
-// 	#email_area{
-// 		margin-left:40px;
-// 		width: @invitation_register-width;
-// 		padding-top:10px;
-// 		#invited_email{
-// 			margin:2px;
-// 			margin-bottom:20px;
-// 		}
-// 		#invited_email_hint{
-// 			margin:2px;
-// 		}
-// 	}
-//
-// 	#invitation_error_list{
-// 		width:@invitation_register-width;
-// 		text-align:center;
-// 		margin-left:40px;
-// 	}
-//
-// 	#invitation_register_form{
-// 		margin-left:40px;
-// 		margin-top:10px;
-// 		width:@invitation_register-width;
-// 		text-align:right;
-//
-// 		.required_asterisk{
-// 			color:@red-error-color;
-// 			font-weight:bold;
-// 		}
-// 		#invitation_register_button{
-// 			margin-top:10px;
-// 			width:100%;
-// 			text-align:center;
-// 			padding:5px;
-// 			margin-bottom:20px;
-// 		}
-// 		#invitation-action-text{
-// 			color:@reset-btn-color;
-// 			margin-right:40%;
-// 			font-size:12pt;
-// 		}
-// 	}
-// 	.invitation-action-text{
-// 		padding:0;
-// 		color:@reset-btn-color;
-// 	}
-// 	#invitation_accept_form{
-// 		margin-top:20px;
-// 		.required_asterisk{
-// 			color:@red-error-color;
-// 			font-weight:bold;
-// 		}
-// 		#invitation_accept_button{
-// 			padding:5px 10px;
-// 			font-size:12pt;
-// 		}
-// 		#invitation_accept_button:hover{
-// 			font-weight:bold;
-// 		}
-// 		#invitation-action-text{
-// 			color:@reset-btn-color;
-// 			font-size:12pt;
-// 		}
-// 		#accept-error{
-// 			display:inline;
-// 			font-weight:bold;
-// 			color:@red-error-color;
-// 			margin-left:10px;
-// 		}
-//
-// 	}
-// }+
+	padding-top:15vw;
+	padding-left:10vw;
+	.message-img-wrapper{
+		vertical-align:middle;
+		display:inline-block;
+		.message-logo{
+			width:160px;
+			height:130px;
+			margin-right:20px;
+			margin-top:25px;
+		}
+	}
+	input{
+		padding:2px;
+	}
+
+	.message-wrapper{
+		vertical-align:middle;
+		display:inline-block;
+		width:65vw;
+		p{
+			font-size:12pt;
+		}
+
+		.message-btn{
+			padding:2px 10px;
+			background-color:@reset-btn-color;
+			color:white;
+			font-size:12pt;
+		}
+		ul{
+			list-style:none;
+		}
+
+		li{
+			color:@red-error-color;
+			font-weight:bold;
+		}
+	}
+	#email_area{
+		margin-left:40px;
+		width: @invitation_register-width;
+		padding-top:10px;
+		#invited_email{
+			margin:2px;
+			margin-bottom:20px;
+		}
+		#invited_email_hint{
+			margin:2px;
+		}
+	}
+
+	#invitation_error_list{
+		width:@invitation_register-width;
+		text-align:center;
+		margin-left:40px;
+	}
+
+	#invitation_register_form{
+		margin-left:40px;
+		margin-top:10px;
+		width:@invitation_register-width;
+		text-align:right;
+
+		.required_asterisk{
+			color:@red-error-color;
+			font-weight:bold;
+		}
+		#invitation_register_button{
+			margin-top:10px;
+			width:100%;
+			text-align:center;
+			padding:5px;
+			margin-bottom:20px;
+		}
+		#invitation-action-text{
+			color:@reset-btn-color;
+			margin-right:40%;
+			font-size:12pt;
+		}
+	}
+	.invitation-action-text{
+		padding:0;
+		color:@reset-btn-color;
+	}
+	#invitation_accept_form{
+		margin-top:20px;
+		.required_asterisk{
+			color:@red-error-color;
+			font-weight:bold;
+		}
+		#invitation_accept_button{
+			padding:5px 10px;
+			font-size:12pt;
+		}
+		#invitation_accept_button:hover{
+			font-weight:bold;
+		}
+		#invitation-action-text{
+			color:@reset-btn-color;
+			font-size:12pt;
+		}
+		#accept-error{
+			display:inline;
+			font-weight:bold;
+			color:@red-error-color;
+			margin-left:10px;
+		}
+
+	}
+}