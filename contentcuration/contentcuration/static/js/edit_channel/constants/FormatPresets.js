--- conflicted
+++ resolved
@@ -260,11 +260,7 @@
     display: true,
   },
   {
-<<<<<<< HEAD
-    associated_mimetypes: ['.vtt', '.srt', '.scc', '.smi', '.sami', '.ttml', '.dfxp'],
-=======
     associated_mimetypes: ['.vtt'],
->>>>>>> 849f73ec
     subtitle: true,
     allowed_formats: ['vtt', 'srt', 'scc', 'sami', 'ttml', 'dfxp'],
     readable_name: 'Subtitle',
