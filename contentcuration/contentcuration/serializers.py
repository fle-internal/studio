import math
from collections import OrderedDict
from django.core.cache import cache
from django.core.exceptions import ValidationError as DjangoValidationError, PermissionDenied
from django.core.files import File as DjFile
from django.db import transaction
from django.db.models import Q, Max
from django.utils.translation import ugettext as _
from rest_framework import serializers
from rest_framework.exceptions import ValidationError
from rest_framework.fields import set_value, SkipField
from rest_framework.settings import api_settings
from rest_framework.utils import model_meta
from rest_framework_bulk import BulkSerializerMixin

from contentcuration.models import *
from contentcuration.statistics import record_node_addition_stats, record_action_stats


class LicenseSerializer(serializers.ModelSerializer):
    class Meta:
        model = License
        fields = ('license_name', 'exists', 'id', 'license_url', 'license_description')


class LanguageSerializer(serializers.ModelSerializer):
    id = serializers.CharField(required=False)
    ietf_name = serializers.SerializerMethodField('generate_ietf_name')

    def generate_ietf_name(self, language):
        return str(language)

    class Meta:
        model = Language
        fields = ('lang_code', 'lang_subcode', 'id', 'readable_name', 'ietf_name', 'native_name')


class FileFormatSerializer(serializers.ModelSerializer):
    class Meta:
        model = FileFormat
        fields = ("__all__")


class FormatPresetSerializer(serializers.ModelSerializer):
    # files = FileSerializer(many=True, read_only=True)
    associated_mimetypes = serializers.SerializerMethodField('retrieve_mimetypes')
    # Handles multi-language content (Backbone won't allow duplicate ids in collection, so name retains id)
    name = serializers.SerializerMethodField('retrieve_name')

    def retrieve_mimetypes(self, preset):
        return preset.allowed_formats.values_list('mimetype', flat=True)

    def retrieve_name(self, preset):
        return preset.id

    class Meta:
        model = FormatPreset
        fields = (
            'id', 'name', 'readable_name', 'multi_language', 'supplementary', 'thumbnail', 'subtitle', 'order', 'kind',
            'allowed_formats', 'associated_mimetypes', 'display')


class FileListSerializer(serializers.ListSerializer):
    def update(self, instance, validated_data):
        ret = []
        update_files = {}
        user = self.context['request'].user
        with transaction.atomic():
            for item in validated_data:
                item.update({
                    'preset_id': item['preset']['id'],
                    'language_id': item.get('language')['id'] if item.get('language') else None
                })

                # User should not be able to change files without a display
                if item['preset']['display']:
                    if 'id' in item:
                        update_files[item['id']] = item
                    else:
                        # create new nodes
                        ret.append(File.objects.create(**item))
                item.pop('preset', None)
                item.pop('language', None)

        files_to_delete = []
        nodes_to_parse = []
        current_files = [f['id'] for f in validated_data]

        # Get files that have the same contentnode, preset, and language as the files that are now attached to this node
        for file_obj in validated_data:
            delete_queryset = File.objects.filter(
                Q(contentnode=file_obj['contentnode']) &  # Get files that are associated with this node
                (Q(preset_id=file_obj['preset_id']) | Q(
                    preset=None)) &  # Look at files that have the same preset as this file
                Q(language_id=file_obj.get('language_id')) &  # Look at files with the same language as this file
                ~Q(id=file_obj['id'])  # Remove the file if it's not this file
            )
            files_to_delete += [f for f in delete_queryset.all()]
            if file_obj['contentnode'] not in nodes_to_parse:
                nodes_to_parse.append(file_obj['contentnode'])

        # Delete removed files
        for node in nodes_to_parse:
            previous_files = node.files.all()
            for f in previous_files:
                if f.id not in current_files:
                    files_to_delete.append(f)

        for to_delete in files_to_delete:
            to_delete.delete()

        if update_files:
            with transaction.atomic():
                for file_id, data in update_files.items():
                    file_obj, _new = File.objects.get_or_create(pk=file_id)

                    # potential optimization opportunity
                    for attr, value in data.items():
                        if attr != "preset" and attr != "language":
                            setattr(file_obj, attr, value)
                    file_path = generate_file_on_disk_name(file_obj.checksum, str(file_obj))
                    if os.path.isfile(file_path):
                        file_obj.file_on_disk = DjFile(open(file_path, 'rb'))
                    else:
                        raise OSError("Error: file {} was not found".format(str(file_obj)))
                    file_obj.uploaded_by = file_obj.uploaded_by or user
                    file_obj.save()
                    ret.append(file_obj)
        return ret


class FileSerializer(BulkSerializerMixin, serializers.ModelSerializer):
    file_on_disk = serializers.SerializerMethodField('get_file_url')
    storage_url = serializers.SerializerMethodField('retrieve_storage_url')
    mimetype = serializers.SerializerMethodField('retrieve_extension')
    language = LanguageSerializer(many=False, required=False, allow_null=True)
    display_name = serializers.SerializerMethodField('retrieve_display_name')
    id = serializers.CharField(required=False)
    preset = FormatPresetSerializer(many=False)

    def get(*args, **kwargs):
        return super.get(*args, **kwargs)

    def get_file_url(self, obj):
        return obj.file_on_disk.url

    def retrieve_storage_url(self, obj):
        return generate_storage_url(str(obj))

    def retrieve_extension(self, obj):
        return obj.file_format.mimetype

    def retrieve_display_name(self, obj):
        preset = obj.preset.readable_name if obj.preset else ""
        language = " ({})".format(obj.language.readable_name) if obj.language else ""
        return "{}{}".format(preset, language)

    class Meta:
        model = File
        fields = (
            'id', 'checksum', 'display_name', 'file_size', 'language', 'file_on_disk', 'contentnode', 'file_format',
            'preset', 'original_filename', 'storage_url', 'mimetype', 'source_url')
        list_serializer_class = FileListSerializer


class ContentKindSerializer(serializers.ModelSerializer):
    associated_presets = serializers.SerializerMethodField('retrieve_associated_presets')

    def retrieve_associated_presets(self, kind):
        return FormatPreset.objects.filter(kind=kind).values()

    class Meta:
        model = ContentKind
        fields = ("kind", 'associated_presets')


class CustomListSerializer(serializers.ListSerializer):
    def update(self, instance, validated_data):
        update_nodes = {}
        tag_mapping = {}
        prerequisite_mapping = {}
        ret = []
        unformatted_input_tags = []

        with transaction.atomic():
            for item in validated_data:
                item_tags = item.get('tags')

                unformatted_input_tags += item.pop('tags')
                if 'id' in item:
                    update_nodes[item['id']] = item
                    tag_mapping[item['id']] = item_tags
                    prerequisite_mapping.update({item['id']: item.pop('prerequisite')})
                else:
                    # create new nodes
                    new_node = ContentNode.objects.create(**item)
                    ret.append(new_node)
                    prerequisite_mapping.update({new_node.pk: item.pop('prerequisite')})


        # get all ContentTag objects, if doesn't exist, create them.
        all_tags = []
        for tag_data in unformatted_input_tags:
            # when deleting nodes, tag_data is a dict, but when adding nodes, it's a unicode string
            if isinstance(tag_data, unicode):
                tag_data = json.loads(tag_data)
            tag_tuple = ContentTag.objects.get_or_create(tag_name=tag_data['tag_name'], channel_id=tag_data['channel'])
            all_tags.append(tag_tuple[0])

        if ret:
            # new nodes and tags have been created, now add tags to them
            bulk_adding_list = []
            ThroughModel = ContentNode.tags.through
            for tag in all_tags:
                for node in ret:
                    bulk_adding_list.append(ThroughModel(node_id=node.pk, contenttag_id=tag.pk))
            ThroughModel.objects.bulk_create(bulk_adding_list)

        # Perform updates.
        if update_nodes:
            record_node_addition_stats(update_nodes, ContentNode.objects.get(id=update_nodes.itervalues().next()['id']),
                                       self.context['request'].user.id)
            with transaction.atomic():
                with ContentNode.objects.delay_mptt_updates():
                    for node_id, data in update_nodes.items():
                        node, is_new = ContentNode.objects.get_or_create(pk=node_id)

                        taglist = []
                        for tag_data in tag_mapping.get(node_id, None):
                            # when deleting nodes, tag_data is a dict, but when adding nodes, it's a unicode string
                            if isinstance(tag_data, unicode):
                                tag_data = json.loads(tag_data)

                            # this requires optimization
                            for tag_itm in all_tags:
                                if tag_itm.tag_name == tag_data['tag_name'] \
                                        and tag_itm.channel_id == tag_data['channel']:
                                    taglist.append(tag_itm)

                        # Detect if model has been moved to a different tree
                        if node.pk is not None:
                            original = ContentNode.objects.get(pk=node.pk)
                            if original.parent_id and original.parent_id != node.parent_id:
                                original_parent = ContentNode.objects.get(pk=original.parent_id)
                                original_parent.changed = True
                                original_parent.save()

                        # potential optimization opportunity
                        for attr, value in data.items():
                            setattr(node, attr, value)
                        node.tags = taglist

                        node.save(request=self.context['request'])

                        PrerequisiteContentRelationship.objects.filter(target_node_id=node_id).delete()
                        for prereq_node in prerequisite_mapping.get(node_id) or []:
                            PrerequisiteContentRelationship.objects.get_or_create(target_node_id=node_id, prerequisite_id=prereq_node.id)
                        node.save(request=self.context['request'])
                        ret.append(node)
        return ret


class TagSerializer(serializers.ModelSerializer):
    class Meta:
        model = ContentTag
        fields = ('tag_name', 'channel', 'id')


class AssessmentListSerializer(serializers.ListSerializer):
    def update(self, instance, validated_data):
        ret = []
        file_mapping = {}

        with transaction.atomic():
            for item in validated_data:
                files = item.pop('files', [])  # Remove here to avoid problems with setting attributes

                # Handle existing items
                if 'id' in item:
                    aitem, is_new = AssessmentItem.objects.get_or_create(pk=item['id'])
                    if item['deleted']:
                        aitem.delete()
                        continue
                    else:
                        # Set attributes for assessment item
                        for attr, value in item.items():
                            setattr(aitem, attr, value)
                        aitem.save()
                else:
                    # Create item
                    aitem = AssessmentItem.objects.create(**item)

                for f in files:
                    if f.checksum in str(aitem.__dict__):
                        if f.assessment_item_id != aitem.pk:
                            f.assessment_item = aitem
                            f.save()
                    else:
                        f.delete()

                ret.append(aitem)

        return ret


class AssessmentItemSerializer(BulkSerializerMixin, serializers.ModelSerializer):
    contentnode = serializers.PrimaryKeyRelatedField(queryset=ContentNode.objects.all())
    id = serializers.IntegerField(required=False)

    class Meta:
        model = AssessmentItem
        fields = ('id', 'question', 'files', 'type', 'answers', 'contentnode', 'assessment_id',
                  'hints', 'raw_data', 'order', 'source_url', 'randomize', 'deleted')
        list_serializer_class = AssessmentListSerializer


class SimplifiedContentNodeSerializer(BulkSerializerMixin, serializers.ModelSerializer):
    id = serializers.CharField(required=False)
    children = serializers.PrimaryKeyRelatedField(many=True, read_only=True)
    prerequisite = serializers.PrimaryKeyRelatedField(many=True, queryset=ContentNode.objects.all())
    is_prerequisite_of = serializers.PrimaryKeyRelatedField(many=True, read_only=True)
    metadata = serializers.SerializerMethodField('retrieve_metadata')
    parent_title = serializers.SerializerMethodField('retrive_parent_title')
    ancestors = serializers.SerializerMethodField('get_node_ancestors')

    def retrive_parent_title(self, node):
        return node.parent and node.parent.title

    def retrieve_metadata(self, node):
        if node.kind_id == content_kinds.TOPIC:
            # descendants = node.get_descendants(include_self=True)
            # aggregated = descendants.aggregate(resource_size=Sum('files__file_size'), assessment_size=Sum('assessment_items__files__file_size'))
            return {
                "total_count": node.get_descendant_count(),
                "resource_count": node.get_descendants().exclude(kind=content_kinds.TOPIC).count(),
                # "resource_size" : (aggregated.get('resource_size') or 0) + (aggregated.get('assessment_size') or 0),
            }
        else:
            # assessment_size = node.assessment_items.aggregate(resource_size=Sum('files__file_size'))['resource_size'] or 0
            # resource_size = node.files.aggregate(resource_size=Sum('file_size')).get('resource_size') or 0
            return {
                "total_count": 1,
                "resource_count": 1,
            }

    @staticmethod
    def setup_eager_loading(queryset):
        """ Perform necessary eager loading of data. """
        queryset = queryset.prefetch_related('children').prefetch_related('files').prefetch_related('assessment_items')
        return queryset

    def to_internal_value(self, data):
        """
        In order to be able to handle passing tag_name in array,
        we need to overwrite this method to bypass run_validation for tags
        """
        if not isinstance(data, dict):
            message = self.error_messages['invalid'].format(
                datatype=type(data).__name__
            )
            raise ValidationError({
                api_settings.NON_FIELD_ERRORS_KEY: [message]
            })

        ret = OrderedDict()
        errors = OrderedDict()
        fields = self._writable_fields

        for field in fields:
            validate_method = getattr(self, 'validate_' + field.field_name, None)
            primitive_value = field.get_value(data)
            try:
                if field.field_name != 'tags':
                    validated_value = field.run_validation(primitive_value)
                else:
                    validated_value = primitive_value

                if validate_method is not None:
                    validated_value = validate_method(validated_value)
            except ValidationError as exc:
                errors[field.field_name] = exc.detail
            except DjangoValidationError as exc:
                errors[field.field_name] = list(exc.messages)
            except SkipField:
                pass
            else:
                set_value(ret, field.source_attrs, validated_value)

        if errors:
            raise ValidationError(errors)

        return ret

    def create(self, validated_data):
        ModelClass = self.Meta.model
        info = model_meta.get_field_info(ModelClass)
        many_to_many = {}
        for field_name, relation_info in info.relations.items():
            if relation_info.to_many and (field_name in validated_data):
                many_to_many[field_name] = validated_data.pop(field_name)

        try:
            instance = ModelClass.objects.create(**validated_data)
        except TypeError as exc:
            msg = (
                'Got a `TypeError` when calling `%s.objects.create()`. '
                'This may be because you have a writable field on the '
                'serializer class that is not a valid argument to '
                '`%s.objects.create()`. You may need to make the field '
                'read-only, or override the %s.create() method to handle '
                'this correctly.\nOriginal exception text was: %s.' %
                (
                    ModelClass.__name__,
                    ModelClass.__name__,
                    self.__class__.__name__,
                    exc
                )
            )
            raise TypeError(msg)

        # Save many-to-many relationships after the instance is created.
        if self.validated_data['tags']:
            tag_list = []
            for tag in self.validated_data['tags']:
                # tag_list.append(ContentTag.objects.get_or_create(tag_name=tag['tag_name'])[0])
                tag_list.append(ContentTag.objects.get_or_create(tag_name=tag)[0])
            setattr(instance, 'tags', tag_list)
            many_to_many.pop('tags')

        if many_to_many:
            for field_name, value in many_to_many.items():
                setattr(instance, field_name, value)

        instance.save()

        return instance

    def update(self, instance, validated_data):
        """
        Since we are not doing anything crazy about the nested writable field(tags here),
        so just bypass the raise_errors_on_nested_writes().
        This may need to change in the future when we need to do crazy things on nested writable field.
        """
        for attr, value in validated_data.items():
            setattr(instance, attr, value)
        instance.save()
        return instance

    def get_node_ancestors(self, node):
        return node.get_ancestors().values_list('id', flat=True)

    class Meta:
        model = ContentNode
        fields = ('title', 'id', 'sort_order', 'kind', 'children', 'parent', 'metadata', 'content_id', 'prerequisite', 'is_prerequisite_of', 'parent_title', 'ancestors', 'tree_id')


class RootNodeSerializer(SimplifiedContentNodeSerializer):
    channel_name = serializers.SerializerMethodField('retrieve_channel_name')

    def retrieve_metadata(self, node):
        descendants = node.get_descendants(include_self=True)
        return {
            "total_count": node.get_descendant_count(),
            "resource_count": descendants.exclude(kind_id=content_kinds.TOPIC).count(),
            "max_sort_order": node.children.aggregate(max_sort_order=Max('sort_order'))['max_sort_order'] or 1,
            "resource_size": 0,
            "has_changed_descendant": descendants.filter(changed=True).exists()
        }

    def retrieve_channel_name(self, node):
        channel = node.get_channel()
        return channel.name if channel else None

    class Meta:
        model = ContentNode
        fields = ('title', 'id', 'kind', 'children', 'metadata', 'published', 'node_id', 'channel_name', 'prerequisite', 'is_prerequisite_of', 'parent_title', 'ancestors', 'tree_id')


class ContentNodeSerializer(SimplifiedContentNodeSerializer):
    ancestors = serializers.SerializerMethodField('get_node_ancestors')
    valid = serializers.SerializerMethodField('check_valid')
    associated_presets = serializers.SerializerMethodField('retrieve_associated_presets')

    def retrieve_associated_presets(self, node):
        return node.get_associated_presets()

    def check_valid(self, node):
        if node.kind_id == content_kinds.TOPIC:
            return True
        elif node.kind_id == content_kinds.EXERCISE:
            for aitem in node.assessment_items.exclude(type=exercises.PERSEUS_QUESTION):
                answers = json.loads(aitem.answers)
                correct_answers = filter(lambda a: a['correct'], answers)
                if aitem.question == "" or len(answers) == 0 or len(correct_answers) == 0 or \
                        any(filter(lambda a: a['answer'] == "", answers)) or \
                        (aitem.type == exercises.SINGLE_SELECTION and len(correct_answers) > 1) or \
                        any(filter(lambda h: h['hint'] == "", json.loads(aitem.hints))):
                    return False
            return True
        else:
            return node.files.filter(preset__supplementary=False).exists()

    def retrieve_metadata(self, node):
        if node.kind_id == content_kinds.TOPIC:
            descendants = node.get_descendants(include_self=True)
            return {
                "total_count": node.get_descendant_count(),
                "resource_count": descendants.exclude(kind=content_kinds.TOPIC).count(),
                "max_sort_order": node.children.aggregate(max_sort_order=Max('sort_order'))['max_sort_order'] or 1,
                "resource_size": 0,  # Make separate request
                "has_changed_descendant": descendants.filter(changed=True).exists(),
            }
        else:
            assessment_size = node.assessment_items.values('files__checksum', 'files__file_size').distinct()\
                            .aggregate(resource_size=Sum('files__file_size')).get('resource_size') or 0
            resource_size = node.files.values('file_size', 'checksum').distinct()\
                            .aggregate(resource_size=Sum('file_size')).get('resource_size') or 0
            resource_count = 1
            if node.kind_id == content_kinds.EXERCISE:
                resource_count = node.assessment_items.filter(deleted=False).count()

            return {
                "total_count": 1,
                "resource_count": resource_count,
                "max_sort_order": node.sort_order,
                "resource_size": assessment_size + resource_size,
                "has_changed_descendant": node.changed,
            }

    class Meta:
        list_serializer_class = CustomListSerializer
        model = ContentNode
        fields = ('title', 'changed', 'id', 'description', 'sort_order', 'author', 'copyright_holder', 'license','language',
                  'license_description', 'assessment_items', 'files', 'parent_title', 'ancestors', 'modified',
                  'kind', 'parent', 'children', 'published', 'associated_presets', 'valid', 'metadata',
                  'tags', 'extra_fields', 'prerequisite', 'is_prerequisite_of', 'node_id', 'tree_id')


class ContentNodeEditSerializer(ContentNodeSerializer):
    original_channel = serializers.SerializerMethodField('retrieve_original_channel')
    files = FileSerializer(many=True, read_only=True)
    tags = TagSerializer(many=True)
    assessment_items = AssessmentItemSerializer(many=True, read_only=True)

    def retrieve_original_channel(self, node):
        original = node.get_original_node()
        channel = original.get_channel() if original else None
        return {"id": channel.pk, "name": channel.name} if channel else None

    class Meta:
        list_serializer_class = CustomListSerializer
        model = ContentNode
        fields = ('title', 'changed', 'id', 'description', 'sort_order', 'author', 'copyright_holder', 'license', 'language',
                  'node_id', 'license_description', 'assessment_items', 'files', 'parent_title', 'content_id', 'modified',
                  'kind', 'parent', 'children', 'published', 'associated_presets', 'valid', 'metadata', 'ancestors', 'tree_id',
                  'tags', 'extra_fields', 'original_channel', 'prerequisite', 'is_prerequisite_of', 'thumbnail_encoding')



class ContentNodeCompleteSerializer(ContentNodeEditSerializer):
    class Meta:
        list_serializer_class = CustomListSerializer
        model = ContentNode
        fields = (
            'title', 'changed', 'id', 'description', 'sort_order', 'author', 'node_id', 'copyright_holder', 'license',
            'license_description', 'kind', 'prerequisite', 'is_prerequisite_of', 'parent_title', 'ancestors', 'language',
            'original_channel', 'original_source_node_id', 'source_node_id', 'content_id', 'original_channel_id',
            'source_channel_id', 'source_id', 'source_domain', 'thumbnail_encoding', 'language', 'tree_id',
            'children', 'parent', 'tags', 'created', 'modified', 'published', 'extra_fields', 'assessment_items',
            'files', 'valid', 'metadata', 'tree_id')


class ChannelSerializer(serializers.ModelSerializer):
    has_changed = serializers.SerializerMethodField('check_for_changes')
    main_tree = RootNodeSerializer(read_only=True)
    staging_tree = RootNodeSerializer(read_only=True)
    trash_tree = RootNodeSerializer(read_only=True)
    thumbnail_url = serializers.SerializerMethodField('generate_thumbnail_url')
    created = serializers.SerializerMethodField('get_date_created')
    updated = serializers.SerializerMethodField('get_date_updated')
    tags = TagSerializer(many=True, read_only=True)

    def get_date_created(self, channel):
        return channel.main_tree.created.strftime("%X %x")

    def get_date_updated(self, channel):
        return channel.staging_tree.created.strftime("%X %x") if channel.staging_tree else None

    def generate_thumbnail_url(self, channel):
        if channel.thumbnail and 'static' not in channel.thumbnail:
            return generate_storage_url(channel.thumbnail)
        return '/static/img/kolibri_placeholder.png'

    def check_for_changes(self, channel):
        return channel.main_tree and channel.main_tree.get_descendants().filter(changed=True).count() > 0

    @staticmethod
    def setup_eager_loading(queryset):
        """ Perform necessary eager loading of data. """
        queryset = queryset.select_related('main_tree')
        return queryset

    class Meta:
        model = Channel
        fields = (
            'id', 'created', 'updated', 'name', 'description', 'has_changed', 'editors', 'main_tree', 'trash_tree',
            'staging_tree', 'source_id', 'source_domain', 'ricecooker_version', 'thumbnail', 'version', 'deleted',
            'public', 'thumbnail_url','thumbnail_encoding', 'pending_editors', 'viewers', 'tags', 'preferences', 'language')


class AccessibleChannelListSerializer(serializers.ModelSerializer):
    size = serializers.SerializerMethodField("get_resource_size")
    count = serializers.SerializerMethodField("get_resource_count")
    created = serializers.SerializerMethodField('get_date_created')
    main_tree = RootNodeSerializer(read_only=True)

    def get_date_created(self, channel):
        return channel.main_tree.created

    def get_resource_size(self, channel):
        return channel.get_resource_size()

    def get_resource_count(self, channel):
        return channel.main_tree.get_descendant_count()

    class Meta:
        model = Channel
        fields = ('id', 'created', 'name', 'size', 'count', 'version', 'deleted', 'main_tree')


class ChannelListSerializer(serializers.ModelSerializer):
    thumbnail_url = serializers.SerializerMethodField('generate_thumbnail_url')
    published = serializers.SerializerMethodField('check_published')
    count = serializers.SerializerMethodField("get_resource_count")
    created = serializers.SerializerMethodField('get_date_created')
    modified = serializers.SerializerMethodField('get_date_modified')

    def get_date_created(self, channel):
        return channel.main_tree.created

    def get_date_modified(self, channel):
        return channel.main_tree.get_descendants(include_self=True).aggregate(last_modified=Max('modified'))['last_modified']

    def get_resource_count(self, channel):
        return channel.main_tree.get_descendants().exclude(kind_id=content_kinds.TOPIC).count()

    def check_published(self, channel):
        return channel.main_tree.published

    def generate_thumbnail_url(self, channel):
        if channel.thumbnail and 'static' not in channel.thumbnail:
            return generate_storage_url(channel.thumbnail)
        return '/static/img/kolibri_placeholder.png'

    class Meta:
        model = Channel
        fields = ('id', 'created', 'name', 'published', 'pending_editors', 'editors', 'viewers', 'modified', 'language',
                  'description', 'count', 'version', 'public', 'thumbnail_url', 'thumbnail', 'thumbnail_encoding', 'deleted', 'preferences')

class AltChannelListSerializer(serializers.ModelSerializer):
    thumbnail_url = serializers.SerializerMethodField('generate_thumbnail_url')
    published = serializers.SerializerMethodField('check_published')
    count = serializers.SerializerMethodField("get_resource_count")
    created = serializers.SerializerMethodField('get_date_created')
    modified = serializers.SerializerMethodField('get_date_modified')

    def get_date_created(self, channel):
        return channel.main_tree.created

    def get_date_modified(self, channel):
        return channel.main_tree.get_descendants(include_self=True).aggregate(last_modified=Max('modified'))['last_modified']

    def get_resource_count(self, channel):
        return channel.main_tree.get_descendants().exclude(kind_id=content_kinds.TOPIC).count()

    def check_published(self, channel):
        return channel.main_tree.published

    def generate_thumbnail_url(self, channel):
        if channel.thumbnail and 'static' not in channel.thumbnail:
            return generate_storage_url(channel.thumbnail)
        return '/static/img/kolibri_placeholder.png'

    class Meta:
        model = Channel
        fields = ('id', 'created', 'name', 'published', 'pending_editors', 'editors', 'modified', 'language',
                  'description', 'count', 'public', 'thumbnail_url', 'thumbnail', 'thumbnail_encoding', 'preferences')

class UserSerializer(serializers.ModelSerializer):
    class Meta:
        model = User
<<<<<<< HEAD
        fields = ('email', 'first_name', 'last_name', 'id', 'disk_space')
=======
        fields = ('email', 'first_name', 'last_name', 'id', 'is_active')
>>>>>>> 0d97e503


class CurrentUserSerializer(serializers.ModelSerializer):
    clipboard_tree = RootNodeSerializer(read_only=True)
    available_space = serializers.SerializerMethodField('calculate_space')

    def calculate_space(self, user):
        return user.get_available_space()

    class Meta:
        model = User
        fields = ('email', 'first_name', 'last_name', 'is_active', 'is_admin', 'id', 'clipboard_tree', 'available_space')


class UserChannelListSerializer(serializers.ModelSerializer):
    bookmarks = serializers.SerializerMethodField('retrieve_bookmarks')

    def retrieve_bookmarks(self, user):
        return user.bookmarked_channels.values_list('id', flat=True)

    class Meta:
        model = User
        fields = ('email', 'first_name', 'last_name', 'id', 'is_active', 'bookmarks')


class AdminChannelListSerializer(serializers.ModelSerializer):
    published = serializers.SerializerMethodField('check_published')
    count = serializers.SerializerMethodField("compute_item_count")
    created = serializers.SerializerMethodField('get_date_created')
    modified = serializers.SerializerMethodField('get_date_modified')
    download_url = serializers.SerializerMethodField('generate_db_url')
    editors = UserChannelListSerializer(many=True, read_only=True)
    viewers = UserChannelListSerializer(many=True, read_only=True)

    def generate_db_url(self, channel):
        return "{path}{id}.sqlite3".format(path=settings.CONTENT_DATABASE_URL, id=channel.pk)

    def get_date_created(self, channel):
        return channel.main_tree.created

    def get_date_modified(self, channel):
        return channel.main_tree.get_descendants(include_self=True).aggregate(last_modified=Max('modified'))['last_modified']

    def compute_item_count(self, channel):
        return channel.main_tree.get_descendant_count()

    def check_published(self, channel):
        return channel.main_tree.published

    class Meta:
        model = Channel
        fields = ('id', 'created', 'modified', 'name', 'published', 'editors', 'viewers', 'staging_tree',
                  'description', 'count', 'version', 'public', 'deleted', 'ricecooker_version', 'download_url')

class SimplifiedChannelListSerializer(serializers.ModelSerializer):
    class Meta:
        model = Channel
        fields = ('id', 'name', 'description', 'version')

class AdminUserListSerializer(serializers.ModelSerializer):
    editable_channels = SimplifiedChannelListSerializer(many=True, read_only=True)
    view_only_channels = SimplifiedChannelListSerializer(many=True, read_only=True)
    mb_space = serializers.SerializerMethodField('calculate_space')
    used_space = serializers.SerializerMethodField('calculate_used_space')

    def calculate_space(self, user):
        return user.disk_space / 1048576

    def calculate_used_space(self, user):
        return user.get_space_used()

    class Meta:
        model = User
        fields = ('email', 'first_name', 'last_name', 'id', 'editable_channels', 'view_only_channels',
                'is_admin', 'date_joined', 'is_active', 'disk_space', 'mb_space', 'used_space')

class InvitationSerializer(BulkSerializerMixin, serializers.ModelSerializer):
    channel_name = serializers.SerializerMethodField('retrieve_channel_name')
    sender = UserSerializer(read_only=True)

    def retrieve_channel_name(self, invitation):
        return invitation and invitation.channel.name

    class Meta:
        model = Invitation
        fields = (
            'id', 'invited', 'email', 'sender', 'channel', 'first_name', 'last_name', 'share_mode', 'channel_name')<|MERGE_RESOLUTION|>--- conflicted
+++ resolved
@@ -689,11 +689,7 @@
 class UserSerializer(serializers.ModelSerializer):
     class Meta:
         model = User
-<<<<<<< HEAD
-        fields = ('email', 'first_name', 'last_name', 'id', 'disk_space')
-=======
-        fields = ('email', 'first_name', 'last_name', 'id', 'is_active')
->>>>>>> 0d97e503
+        fields = ('email', 'first_name', 'last_name', 'id', 'disk_space', 'is_active')
 
 
 class CurrentUserSerializer(serializers.ModelSerializer):
