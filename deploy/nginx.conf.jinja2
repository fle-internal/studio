worker_processes 1;
daemon off;
events {
    worker_connections 1024;
}
http {
    proxy_cache_path /tmp/proxycache levels=1:2 keys_zone=public_channel_cache:10m max_size=10g
                    inactive=600m use_temp_path=off;
    include mime.types;
    sendfile on;
    gzip              on;
    gzip_http_version 1.0;
    gzip_proxied      any;
    gzip_min_length   500;
    client_max_body_size 1000M;
    gzip_disable      "MSIE [1-6]\.";
    gzip_types        text/plain text/xml text/css
                      text/comma-separated-values
                      text/javascript
                      application/x-javascript
                      application/atom+xml;
    # Proxy upstream to the gunicorn process
    upstream studio {
        server 127.0.0.1:8081;
    }

    # Allow-list filter for content catalog paths
    server {
        listen 8080;
        server_name catalog.learningequality.org;
        location = / {
            proxy_pass         http://studio;
            proxy_redirect     off;
            proxy_set_header   Host $host;
        }
        location /static/  {
            autoindex on;
            alias /app/contentworkshop_static/;
            expires 4h;
        }
        location /content/ {
            proxy_http_version 1.1;
            proxy_pass         {{ $aws_s3_endpoint_url }}/{{ $aws_s3_bucket_name }}/;
            proxy_set_header   Host $proxy_host;
            proxy_set_header   Accept-Encoding Identity;
            proxy_redirect     off;
            gzip off;
        }
        location ~ ^/(api/catalog|stealthz|healthz|api/get_channel_details|jsreverse|i18n) {
            proxy_pass         http://studio;
            proxy_redirect     off;
            proxy_set_header   Host $host;
        }
        location / {
            deny all;
        }
    }

    # Configuration for Nginx
    server {
        # Listen on port 8080
        listen 8080;
        # Settings to serve static files
        location /static/  {
            autoindex on;
            alias /app/contentworkshop_static/;
            expires 4h;
        }
        # Serve a static file (ex. favico)
        # outside /static directory
        location = /favico.ico  {
            root /app/favico.ico;
        }
        # Proxy connections to django
        location / {
            proxy_pass         http://studio;
            proxy_redirect     off;
            proxy_set_header   Host $host;
        }

<<<<<<< HEAD
        # Don't allow access to the `/content/` path so that
        # we don't leak which channels are available for download

        rewrite ^/content(/*)$ /;

        # Map `/content/*` to the storage bucket
        location ~ ^/content/(.+)$ {
=======
        location /content/ {
>>>>>>> ccc896b7
            proxy_http_version 1.1;
            proxy_pass         {{ $aws_s3_endpoint_url }}/{{ $aws_s3_bucket_name }}/;
            proxy_set_header   Host $proxy_host;
            proxy_set_header   Accept-Encoding Identity;
            proxy_redirect     off;
            gzip off;
        }

        # We cache the following expensive API endpoints.

        # cache the public channel endpoint.
        # the return value of this should be the same across all users,
        # and the return value should rarely change as well. This makes it
        # a candidate for long-running caches keyed simply by the URI.
        location /get_user_public_channels/ {
            proxy_cache public_channel_cache;
            proxy_pass  http://studio/get_user_public_channels/;

            # cache any 200 OK status code values for 10 minutes
            proxy_ignore_headers Cache-Control;
            proxy_cache_valid 200 10m;

            # ignore any get params
            proxy_cache_key $scheme$proxy_host$uri;
            # next two directives make nginx serve the cached value even when we're refreshing it
            proxy_cache_use_stale updating error;
            proxy_cache_background_update on;

            # proxy_cache_lock sends only 1 query to the server if there's a lot of them at once,
            # preventing stampedes
            proxy_cache_lock on;

            # show the cache status in a header
            add_header X-Cache-Status $upstream_cache_status;
        }
    }
}<|MERGE_RESOLUTION|>--- conflicted
+++ resolved
@@ -78,17 +78,7 @@
             proxy_set_header   Host $host;
         }
 
-<<<<<<< HEAD
-        # Don't allow access to the `/content/` path so that
-        # we don't leak which channels are available for download
-
-        rewrite ^/content(/*)$ /;
-
-        # Map `/content/*` to the storage bucket
-        location ~ ^/content/(.+)$ {
-=======
         location /content/ {
->>>>>>> ccc896b7
             proxy_http_version 1.1;
             proxy_pass         {{ $aws_s3_endpoint_url }}/{{ $aws_s3_bucket_name }}/;
             proxy_set_header   Host $proxy_host;
